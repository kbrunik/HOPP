from pathlib import Path
<<<<<<< HEAD
from setuptools import setup


here = os.path.abspath(os.path.dirname(__file__))
with open(os.path.join(here, "hopp", "version.py"), encoding="utf-8") as f:
    version = f.read()

version = version.split('=')[-1].strip().strip('"').strip("'")

# copy over packages
directories = ['hopp']

pkg_dirs = []


def recursive_directories(dirs):
    for directory in dirs:
        pkg_dirs.append(directory)
        files = glob.glob(directory + '/*')
        for f in files:
            if os.path.isdir(f):
                recursive_directories((f,))


recursive_directories(directories)

# copy over package data

package_data = {
    "hopp": [
        str(Path("hopp") / "hydrogen" / "h2_storage" / "pressure_vessel" / "compressed_gas_storage_model_20221021" / "Tankinator.xlsx"),
        str(Path("hopp") / "hydrogen" / "h2_transport" / "data_tables" / "*.csv"),
        str(Path("hopp") / "tools" / "analysis" / "bos" / "BOSLookup.csv")
    ]
                }

hopp_path = Path("hopp")
flicker_path = hopp_path / "simulation" / "technologies" / "layout" / "flicker_data"

for file in glob.glob(str(flicker_path / "*shadow.txt")):
    package_data["hopp"].append(str(os.path.relpath(file, str(Path("hopp")))))

for file in glob.glob(str(flicker_path / "*flicker.txt")):
    package_data["hopp"].append(str(os.path.relpath(file, str(Path("hopp")))))


pySSC_daotk_path = hopp_path / "simulation" / "technologies" / "pySSC_daotk"

pySSC_data_dirs = ["libs", "tower_data", "trough_data"]
for data_dir in pySSC_data_dirs:
    data_path = pySSC_daotk_path / data_dir
    for file in glob.glob(str(data_path / '*')):
        package_data["hopp"].append(str(os.path.relpath(file, str(Path("hopp")))))

cbc_solver_path = hopp_path / "simulation" / "technologies" / "dispatch" / "cbc_solver" / "cbc-win64"
for file in glob.glob(str(cbc_solver_path / '*')):
    package_data["hopp"].append(str(os.path.relpath(file, str(Path("hopp")))))

setup(name='HOPP',
      version=version,
      url='https://www.https://github.com/NREL/HOPP',
      description='Hybrid Systems Optimization and Performance Platform',
      long_description=open("RELEASE.md").read(),
      long_description_content_type='text/markdown',
      license='BSD 3-Clause',
      author='NREL',
      author_email='dguittet@nrel.gov',
      python_requires='>=3.8',
      packages=pkg_dirs,
      package_data=package_data,
      include_package_data=True,
      install_requires=open("requirements.txt").readlines(),
      tests_require=['pytest']
      )
=======
from setuptools import setup, find_packages
import re


version = {}

with open("hopp/version.py") as fp:
    exec(fp.read(), version)

# Get package data
base_path = Path("hopp")
package_data_files = [
    base_path / "hydrogen" / "h2_storage" / "pressure_vessel" / "compressed_gas_storage_model_20221021" / "Tankinator.xlsx",
    *base_path.glob("hydrogen/h2_transport/data_tables/*.csv"),
    *base_path.glob("tools/analysis/bos/BOSLookup.csv"),
    *base_path.glob("simulation/technologies/layout/flicker_data/*shadow.txt"),
    *base_path.glob("simulation/technologies/layout/flicker_data/*flicker.txt"),
    *base_path.glob("simulation/technologies/csp/pySSC_daotk/libs/*"),
    *base_path.glob("simulation/technologies/csp/pySSC_daotk/tower_data/*"),
    *base_path.glob("simulation/technologies/csp/pySSC_daotk/trough_data/*"),
    *base_path.glob("simulation/technologies/dispatch/cbc_solver/cbc-win64/*")
]

package_data = {
    "hopp": [str(file.relative_to(base_path)) for file in package_data_files]
}

setup(
    name='HOPP',
    version=version['__version__'],
    url='https://github.com/NREL/HOPP',
    description='Hybrid Systems Optimization and Performance Platform',
    long_description=(base_path.parent / "RELEASE.md").read_text(),
    long_description_content_type='text/markdown',
    license='BSD 3-Clause',
    author='NREL',
    author_email='dguittet@nrel.gov',
    python_requires='>=3.8',
    packages=find_packages(),
    package_data=package_data,
    include_package_data=True,
    install_requires=(base_path.parent / "requirements.txt").read_text().splitlines(),
    tests_require=['pytest', 'pytest-subtests', 'responses']
)
>>>>>>> 0ff143a1
<|MERGE_RESOLUTION|>--- conflicted
+++ resolved
@@ -1,80 +1,4 @@
 from pathlib import Path
-<<<<<<< HEAD
-from setuptools import setup
-
-
-here = os.path.abspath(os.path.dirname(__file__))
-with open(os.path.join(here, "hopp", "version.py"), encoding="utf-8") as f:
-    version = f.read()
-
-version = version.split('=')[-1].strip().strip('"').strip("'")
-
-# copy over packages
-directories = ['hopp']
-
-pkg_dirs = []
-
-
-def recursive_directories(dirs):
-    for directory in dirs:
-        pkg_dirs.append(directory)
-        files = glob.glob(directory + '/*')
-        for f in files:
-            if os.path.isdir(f):
-                recursive_directories((f,))
-
-
-recursive_directories(directories)
-
-# copy over package data
-
-package_data = {
-    "hopp": [
-        str(Path("hopp") / "hydrogen" / "h2_storage" / "pressure_vessel" / "compressed_gas_storage_model_20221021" / "Tankinator.xlsx"),
-        str(Path("hopp") / "hydrogen" / "h2_transport" / "data_tables" / "*.csv"),
-        str(Path("hopp") / "tools" / "analysis" / "bos" / "BOSLookup.csv")
-    ]
-                }
-
-hopp_path = Path("hopp")
-flicker_path = hopp_path / "simulation" / "technologies" / "layout" / "flicker_data"
-
-for file in glob.glob(str(flicker_path / "*shadow.txt")):
-    package_data["hopp"].append(str(os.path.relpath(file, str(Path("hopp")))))
-
-for file in glob.glob(str(flicker_path / "*flicker.txt")):
-    package_data["hopp"].append(str(os.path.relpath(file, str(Path("hopp")))))
-
-
-pySSC_daotk_path = hopp_path / "simulation" / "technologies" / "pySSC_daotk"
-
-pySSC_data_dirs = ["libs", "tower_data", "trough_data"]
-for data_dir in pySSC_data_dirs:
-    data_path = pySSC_daotk_path / data_dir
-    for file in glob.glob(str(data_path / '*')):
-        package_data["hopp"].append(str(os.path.relpath(file, str(Path("hopp")))))
-
-cbc_solver_path = hopp_path / "simulation" / "technologies" / "dispatch" / "cbc_solver" / "cbc-win64"
-for file in glob.glob(str(cbc_solver_path / '*')):
-    package_data["hopp"].append(str(os.path.relpath(file, str(Path("hopp")))))
-
-setup(name='HOPP',
-      version=version,
-      url='https://www.https://github.com/NREL/HOPP',
-      description='Hybrid Systems Optimization and Performance Platform',
-      long_description=open("RELEASE.md").read(),
-      long_description_content_type='text/markdown',
-      license='BSD 3-Clause',
-      author='NREL',
-      author_email='dguittet@nrel.gov',
-      python_requires='>=3.8',
-      packages=pkg_dirs,
-      package_data=package_data,
-      include_package_data=True,
-      install_requires=open("requirements.txt").readlines(),
-      tests_require=['pytest']
-      )
-=======
 from setuptools import setup, find_packages
 import re
 
@@ -118,5 +42,4 @@
     include_package_data=True,
     install_requires=(base_path.parent / "requirements.txt").read_text().splitlines(),
     tests_require=['pytest', 'pytest-subtests', 'responses']
-)
->>>>>>> 0ff143a1
+)