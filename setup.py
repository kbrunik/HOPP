from pathlib import Path
<<<<<<< HEAD
from setuptools import setup


here = os.path.abspath(os.path.dirname(__file__))
with open(os.path.join(here, "hopp", "version.py"), encoding="utf-8") as f:
    version = f.read()

version = version.split('=')[-1].strip().strip('"').strip("'")

# copy over packages
directories = ['hopp', "examples", "ProFAST"]

pkg_dirs = []


def recursive_directories(dirs):
    for directory in dirs:
        pkg_dirs.append(directory)
        files = glob.glob(directory + '/*')
        for f in files:
            if os.path.isdir(f):
                recursive_directories((f,))


recursive_directories(directories)

# copy over package data
=======
from setuptools import setup, find_packages
import re


# Package meta-data.
NAME = "HOPP"
DESCRIPTION = "Hybrid Systems Optimization and Performance Platform."
URL = "https://github.com/NREL/HOPP"
EMAIL = "dguittet@nrel.gov"
AUTHOR = "NREL"
REQUIRES_PYTHON = ">=3.8.0"

ROOT = Path(__file__).parent
with open(ROOT / "hopp" / "version.py") as version_file:
    VERSION = version_file.read().strip()

# Get package data
base_path = Path("hopp")
package_data_files = [
    base_path / "hydrogen" / "h2_storage" / "pressure_vessel" / "compressed_gas_storage_model_20221021" / "Tankinator.xlsx",
    *base_path.glob("hydrogen/h2_transport/data_tables/*.csv"),
    *base_path.glob("tools/analysis/bos/BOSLookup.csv"),
    *base_path.glob("simulation/technologies/layout/flicker_data/*shadow.txt"),
    *base_path.glob("simulation/technologies/layout/flicker_data/*flicker.txt"),
    *base_path.glob("simulation/technologies/csp/pySSC_daotk/libs/*"),
    *base_path.glob("simulation/technologies/csp/pySSC_daotk/tower_data/*"),
    *base_path.glob("simulation/technologies/csp/pySSC_daotk/trough_data/*"),
    *base_path.glob("simulation/technologies/dispatch/cbc_solver/cbc-win64/*")
]
>>>>>>> 0785e0f4

package_data = {
    "hopp": [str(file.relative_to(base_path)) for file in package_data_files],
    "greenheart": [],
    "ProFAST": []
}

setup(
    name=NAME,
    version=VERSION,
    url=URL,
    description=DESCRIPTION,
    long_description=(base_path.parent / "RELEASE.md").read_text(),
    long_description_content_type='text/markdown',
    license='BSD 3-Clause',
    author=AUTHOR,
    author_email=EMAIL,
    python_requires=REQUIRES_PYTHON,
    packages=find_packages(),
    package_data=package_data,
    include_package_data=True,
    install_requires=(base_path.parent / "requirements.txt").read_text().splitlines(),
    tests_require=['pytest', 'pytest-subtests', 'responses']
)<|MERGE_RESOLUTION|>--- conflicted
+++ resolved
@@ -1,33 +1,4 @@
 from pathlib import Path
-<<<<<<< HEAD
-from setuptools import setup
-
-
-here = os.path.abspath(os.path.dirname(__file__))
-with open(os.path.join(here, "hopp", "version.py"), encoding="utf-8") as f:
-    version = f.read()
-
-version = version.split('=')[-1].strip().strip('"').strip("'")
-
-# copy over packages
-directories = ['hopp', "examples", "ProFAST"]
-
-pkg_dirs = []
-
-
-def recursive_directories(dirs):
-    for directory in dirs:
-        pkg_dirs.append(directory)
-        files = glob.glob(directory + '/*')
-        for f in files:
-            if os.path.isdir(f):
-                recursive_directories((f,))
-
-
-recursive_directories(directories)
-
-# copy over package data
-=======
 from setuptools import setup, find_packages
 import re
 
@@ -57,7 +28,6 @@
     *base_path.glob("simulation/technologies/csp/pySSC_daotk/trough_data/*"),
     *base_path.glob("simulation/technologies/dispatch/cbc_solver/cbc-win64/*")
 ]
->>>>>>> 0785e0f4
 
 package_data = {
     "hopp": [str(file.relative_to(base_path)) for file in package_data_files],
