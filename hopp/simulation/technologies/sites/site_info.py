--- conflicted
+++ resolved
@@ -158,16 +158,6 @@
         if len(self.desired_schedule) > 0 and len(self.desired_schedule) != self.n_timesteps:
             raise ValueError('The provided desired schedule does not match length of the simulation horizon.')
             # FIXME: this a hack
-<<<<<<< HEAD
-        if 'no_wind' in data and data["no_wind"]:
-            logger.info("Set up SiteInfo with solar resource files: {}".format(self.solar_resource.filename))
-        elif 'no_solar' in data and data["no_solar"]:
-            logger.info("Set up SiteInfo with wind resource files: {}".format(self.wind_resource.filename))
-        else:
-            logger.info(
-                "Set up SiteInfo with solar and wind resource files: {}, {}".format(self.solar_resource.filename,
-                                                                                    self.wind_resource.filename))
-=======
 
         if self.wind:
             logger.info("Set up SiteInfo with wind resource files: {}".format(self.wind_resource.filename))
@@ -175,7 +165,6 @@
             logger.info("Set up SiteInfo with solar resource files: {}".format(self.solar_resource.filename))
         if self.wave:
             logger.info("Set up SiteInfo with wave resource files: {}".format(self.wave_resource.filename))
->>>>>>> deaf1f99
 
     # TODO: determine if the below functions are obsolete
 
