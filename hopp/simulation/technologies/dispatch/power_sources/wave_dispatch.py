from typing import Union
from pyomo.environ import ConcreteModel, Expression, NonNegativeReals, Set, units, Var
from pyomo.network import Port

import PySAM.MhkWave as MhkWave

from hopp.simulation.technologies.financial import FinancialModelType
from hopp.simulation.technologies.dispatch.power_sources.power_source_dispatch import (
    PowerSourceDispatch,
)


class WaveDispatch(PowerSourceDispatch):
    wave_obj: Union[Expression, float]
    _system_model: MhkWave.MhkWave
    _financial_model: FinancialModelType
    """
    Dispatch optimization model for mhk wave power source.

    Attributes:
        wave_obj: Wave object.
        _system_model: System model.
        _financial_model: Financial model.

    Methods:
        max_gross_profit_objective(blocks): Maximum gross profit objective method.
        min_operating_cost_objective(blocks): Minimum operating cost objective method.
        _create_variables(hybrid): Create variables method.
        _create_port(hybrid): Create port method.
    """

    def __init__(
        self,
        pyomo_model: ConcreteModel,
        indexed_set: Set,
        system_model: MhkWave.MhkWave,
        financial_model: FinancialModelType,
        block_set_name: str = "wave",
    ):
        """
        Initialize WaveDispatch.

        Args:
            pyomo_model (ConcreteModel): Pyomo concrete model.
            indexed_set (Set): Indexed set.
            system_model (MhkWave.MhkWave): System model.
            financial_model (FinancialModelType): Financial model.
            block_set_name (str): Name of the block set.
        """
        super().__init__(
            pyomo_model,
            indexed_set,
            system_model,
            financial_model,
            block_set_name=block_set_name,
        )

<<<<<<< HEAD
    def max_gross_profit_objective(self, blocks):
        """MHK wave instance of maximum gross profit objective.

        Args:
            blocks (Pyomo.block): A generalized container for defining hierarchical
                models by adding modeling components as attributes.
        """
        self.obj = Expression(
            expr=sum(
                -(1 / blocks[t].time_weighting_factor)
                * self.blocks[t].time_duration
                * self.blocks[t].cost_per_generation
                * blocks[t].wave_generation
                for t in blocks.index_set()
=======
    def max_gross_profit_objective(self, hybrid_blocks):
        self.obj = Expression(
                expr=sum(
                    - (1/hybrid_blocks[t].time_weighting_factor)
                    * self.blocks[t].time_duration
                    * self.blocks[t].cost_per_generation
                    * hybrid_blocks[t].wave_generation
                    for t in hybrid_blocks.index_set()
                )
>>>>>>> 8922add1
            )
        )

<<<<<<< HEAD
    def min_operating_cost_objective(self, blocks):
        """MHK wave instance of minimum operating cost objective.

        Args:
            blocks (Pyomo.block): A generalized container for defining hierarchical
                models by adding modeling components as attributes.
        """
        self.obj = sum(
            blocks[t].time_weighting_factor
=======
    def min_operating_cost_objective(self, hybrid_blocks):
        self.obj = sum(
            hybrid_blocks[t].time_weighting_factor 
>>>>>>> 8922add1
            * self.blocks[t].time_duration
            * self.blocks[t].cost_per_generation
            * hybrid_blocks[t].wave_generation
            for t in hybrid_blocks.index_set()
        )

    def _create_variables(self, hybrid):
        """
        Create MHK wave variables to add to hybrid plant instance.

        Args:
            hybrid: Hybrid plant instance.

        Returns:
            tuple: Tuple containing created variables.
                - generation: Generation from given technology.
                - load: Load from given technology.

        """
        hybrid.wave_generation = Var(
            doc="Power generation of wave devices [MW]",
            domain=NonNegativeReals,
            units=units.MW,
            initialize=0.0,
        )
        return hybrid.wave_generation, 0

    def _create_port(self, hybrid):
        """
        Create mhk wave port to add to hybrid plant instance.

        Args:
            hybrid: Hybrid plant instance.

        Returns:
            Port: MHK wave Port object.
        """
        hybrid.wave_port = Port(initialize={"generation": hybrid.wave_generation})
        return hybrid.wave_port<|MERGE_RESOLUTION|>--- conflicted
+++ resolved
@@ -55,7 +55,6 @@
             block_set_name=block_set_name,
         )
 
-<<<<<<< HEAD
     def max_gross_profit_objective(self, blocks):
         """MHK wave instance of maximum gross profit objective.
 
@@ -70,21 +69,9 @@
                 * self.blocks[t].cost_per_generation
                 * blocks[t].wave_generation
                 for t in blocks.index_set()
-=======
-    def max_gross_profit_objective(self, hybrid_blocks):
-        self.obj = Expression(
-                expr=sum(
-                    - (1/hybrid_blocks[t].time_weighting_factor)
-                    * self.blocks[t].time_duration
-                    * self.blocks[t].cost_per_generation
-                    * hybrid_blocks[t].wave_generation
-                    for t in hybrid_blocks.index_set()
-                )
->>>>>>> 8922add1
             )
         )
 
-<<<<<<< HEAD
     def min_operating_cost_objective(self, blocks):
         """MHK wave instance of minimum operating cost objective.
 
@@ -94,11 +81,6 @@
         """
         self.obj = sum(
             blocks[t].time_weighting_factor
-=======
-    def min_operating_cost_objective(self, hybrid_blocks):
-        self.obj = sum(
-            hybrid_blocks[t].time_weighting_factor 
->>>>>>> 8922add1
             * self.blocks[t].time_duration
             * self.blocks[t].cost_per_generation
             * hybrid_blocks[t].wave_generation
