--- conflicted
+++ resolved
@@ -78,7 +78,6 @@
         # Ports
         self._create_storage_port(storage)
 
-<<<<<<< HEAD
     def max_gross_profit_objective(self, blocks):
         """Sets the max gross profit objective for the dispatch.
 
@@ -95,21 +94,6 @@
                 * (
                     self.blocks[t].cost_per_charge * blocks[t].battery_charge
                     + self.blocks[t].cost_per_discharge * blocks[t].battery_discharge
-=======
-    def max_gross_profit_objective(self, hybrid_blocks):
-        def battery_profit_objective_rule(m):
-                objective = 0
-                objective += sum(
-                    - (1/hybrid_blocks[t].time_weighting_factor)
-                    * self.blocks[t].time_duration
-                    * (
-                        self.blocks[t].cost_per_charge
-                        * hybrid_blocks[t].battery_charge
-                        + self.blocks[t].cost_per_discharge 
-                        * hybrid_blocks[t].battery_discharge
-                    )
-                    for t in hybrid_blocks.index_set()
->>>>>>> 8922add1
                 )
                 for t in blocks.index_set()
             )
@@ -119,7 +103,6 @@
 
         self.obj = pyomo.Expression(rule=battery_profit_objective_rule)
 
-<<<<<<< HEAD
     def min_operating_cost_objective(self, blocks):
         """Sets the min operating cost objective for the dispatch.
 
@@ -127,24 +110,13 @@
             blocks (Pyomo.block): A generalized container for defining hierarchical
                 models by adding modeling components as attributes.
         """
-=======
-    def min_operating_cost_objective(self, hybrid_blocks):
->>>>>>> 8922add1
         objective = sum(
             hybrid_blocks[t].time_weighting_factor
             * self.blocks[t].time_duration
             * (
-<<<<<<< HEAD
                 self.blocks[t].cost_per_discharge * blocks[t].battery_discharge
                 - self.blocks[t].cost_per_charge * blocks[t].battery_charge
             )  # Try to incentivize battery charging
-=======
-                self.blocks[t].cost_per_discharge
-                * hybrid_blocks[t].battery_discharge
-                - self.blocks[t].cost_per_charge
-                * hybrid_blocks[t].battery_charge
-            )   # Try to incentivize battery charging
->>>>>>> 8922add1
             for t in self.blocks.index_set()
         )
         if self.options.include_lifecycle_count:
