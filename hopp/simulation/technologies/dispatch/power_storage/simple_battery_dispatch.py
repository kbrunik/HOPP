import pyomo.environ as pyomo
from pyomo.environ import units as u

import PySAM.BatteryStateful as BatteryModel

from hopp.simulation.technologies.dispatch.power_storage.power_storage_dispatch import (
<<<<<<< HEAD
    PowerStorageDispatch,
=======
    PowerStorageDispatch
>>>>>>> 8922add1
)
from hopp.simulation.technologies.financial import FinancialModelType


class SimpleBatteryDispatch(PowerStorageDispatch):
    """
    A dispatch class for simple battery operations.

    """

    def __init__(
<<<<<<< HEAD
        self,
        pyomo_model: pyomo.ConcreteModel,
        index_set: pyomo.Set,
        system_model: BatteryModel.BatteryStateful,
        financial_model: FinancialModelType,
        block_set_name: str,
        dispatch_options,
    ):
        """
        Initializes SimpleBatteryDispatch.

        Args:
            pyomo_model (pyomo.ConcreteModel): The Pyomo model instance.
            index_set (pyomo.Set): The Pyomo index set.
            system_model (BatteryModel.BatteryStateful): The battery stateful model.
            financial_model (FinancialModelType): The financial model type.
            block_set_name (str): Name of the block set.
            dispatch_options: Dispatch options.

        """
=======
            self,
            pyomo_model: pyomo.ConcreteModel,
            index_set: pyomo.Set,
            system_model: BatteryModel.BatteryStateful,
            financial_model: FinancialModelType,
            block_set_name: str,
            dispatch_options,
        ):
>>>>>>> 8922add1
        super().__init__(
            pyomo_model,
            index_set,
            system_model,
            financial_model,
            block_set_name=block_set_name,
            dispatch_options=dispatch_options,
        )

    def initialize_parameters(self):
        """
        Initializes parameters.

        """
        if self.options.include_lifecycle_count:
            self.lifecycle_cost = (
                self.options.lifecycle_cost_per_kWh_cycle
<<<<<<< HEAD
                * self._system_model.value("nominal_energy")
=======
                * self._system_model.value('nominal_energy')
>>>>>>> 8922add1
            )

        self.cost_per_charge = self._financial_model.value("om_batt_variable_cost")[
            0
        ]  # [$/MWh]
        self.cost_per_discharge = self._financial_model.value("om_batt_variable_cost")[
            0
        ]  # [$/MWh]
        self.minimum_power = 0.0
        # FIXME: Change C_rate call to user set system_capacity_kw
        # self.maximum_power = (
        #     self._system_model.value('nominal_energy') * self._system_model.value('C_rate') / 1e3
        # )
        self.maximum_power = self._financial_model.value("system_capacity") / 1e3
        self.minimum_soc = self._system_model.value("minimum_SOC")
        self.maximum_soc = self._system_model.value("maximum_SOC")
        self.initial_soc = self._system_model.value("initial_SOC")

        self._set_control_mode()
        self._set_model_specific_parameters()

    def _set_control_mode(self):
        """
        Sets control mode.

        """
        if isinstance(self._system_model, BatteryModel.BatteryStateful):
            self._system_model.value("control_mode", 1.0)  # Power control
            self._system_model.value("input_power", 0.0)
            self.control_variable = "input_power"

    def _set_model_specific_parameters(self, round_trip_efficiency=88.0):
        """
        Sets model-specific parameters.

        Args:
            round_trip_efficiency (float, optional): The round-trip efficiency including converter efficiency.
                Defaults to 88.0, which includes converter efficiency.

        """
        self.round_trip_efficiency = (
            round_trip_efficiency  # Including converter efficiency
        )
        self.capacity = self._system_model.value("nominal_energy") / 1e3  # [MWh]

    def update_time_series_parameters(self, start_time: int):
        """
        Updates time series parameters.

        Args:
            start_time (int): The start time.

        """
        # TODO: provide more control
        self.time_duration = [1.0] * len(self.blocks.index_set())

    def update_dispatch_initial_soc(self, initial_soc: float = None):
        """
        Updates dispatch initial state of charge (SOC).

        Args:
            initial_soc (float, optional): Initial state of charge. Defaults to None.

        """
        if initial_soc is not None:
            self._system_model.value("initial_SOC", initial_soc)
            self._system_model.setup()  # TODO: Do I need to re-setup stateful battery?
        self.initial_soc = self._system_model.value("SOC")<|MERGE_RESOLUTION|>--- conflicted
+++ resolved
@@ -4,11 +4,7 @@
 import PySAM.BatteryStateful as BatteryModel
 
 from hopp.simulation.technologies.dispatch.power_storage.power_storage_dispatch import (
-<<<<<<< HEAD
     PowerStorageDispatch,
-=======
-    PowerStorageDispatch
->>>>>>> 8922add1
 )
 from hopp.simulation.technologies.financial import FinancialModelType
 
@@ -20,7 +16,6 @@
     """
 
     def __init__(
-<<<<<<< HEAD
         self,
         pyomo_model: pyomo.ConcreteModel,
         index_set: pyomo.Set,
@@ -41,16 +36,6 @@
             dispatch_options: Dispatch options.
 
         """
-=======
-            self,
-            pyomo_model: pyomo.ConcreteModel,
-            index_set: pyomo.Set,
-            system_model: BatteryModel.BatteryStateful,
-            financial_model: FinancialModelType,
-            block_set_name: str,
-            dispatch_options,
-        ):
->>>>>>> 8922add1
         super().__init__(
             pyomo_model,
             index_set,
@@ -68,11 +53,7 @@
         if self.options.include_lifecycle_count:
             self.lifecycle_cost = (
                 self.options.lifecycle_cost_per_kWh_cycle
-<<<<<<< HEAD
                 * self._system_model.value("nominal_energy")
-=======
-                * self._system_model.value('nominal_energy')
->>>>>>> 8922add1
             )
 
         self.cost_per_charge = self._financial_model.value("om_batt_variable_cost")[
