import pyomo.environ as pyomo
from pyomo.environ import units as u

import PySAM.BatteryStateful as BatteryModel
import PySAM.Singleowner as Singleowner

from hopp.simulation.technologies.dispatch.power_storage.simple_battery_dispatch import (
<<<<<<< HEAD
    SimpleBatteryDispatch,
=======
    SimpleBatteryDispatch
>>>>>>> 8922add1
)


class NonConvexLinearVoltageBatteryDispatch(SimpleBatteryDispatch):
    """
    This class represents a non-convex linear voltage battery dispatch model.

    It extends the SimpleBatteryDispatch model and adds additional formulation to handle non-convex behavior.

    Attributes:
        _system_model: The battery system model.
        _financial_model: The financial model.
        block_set_name: The name of the block set.
        dispatch_options: Dispatch options.
        use_exp_voltage_point: Boolean indicating whether to use the exponential voltage point.
    """

    # TODO: add a reference to original paper

    def __init__(
<<<<<<< HEAD
        self,
        pyomo_model: pyomo.ConcreteModel,
        index_set: pyomo.Set,
        system_model: BatteryModel.BatteryStateful,
        financial_model: Singleowner.Singleowner,
        block_set_name: str = "LV_battery",
        dispatch_options: dict = None,
        use_exp_voltage_point: bool = False,
    ):
        """Initialize NonConvexLinearVoltageBatteryDispatch.

        Args:
            pyomo_model (pyomo.ConcreteModel): Pyomo concrete model.
            index_set (pyomo.Set): Indexed set.
            system_model (BatteryModel.BatteryStateful): Battery system model.
            financial_model (Singleowner.Singleowner): Financial model.
            block_set_name (str, optional): Name of the block set. Defaults to 'LV_battery'.
            dispatch_options (dict, optional): Dispatch options. Defaults to None.
            use_exp_voltage_point (bool, optional): Boolean indicating whether to use the exponential voltage point. Defaults to False.
        """
        u.load_definitions_from_strings(["amp_hour = amp * hour = Ah = amphour"])
=======
            self,
            pyomo_model: pyomo.ConcreteModel,
            index_set: pyomo.Set,
            system_model: BatteryModel.BatteryStateful,
            financial_model: Singleowner.Singleowner,
            block_set_name: str = 'LV_battery',
            dispatch_options: dict = None,
            use_exp_voltage_point: bool = False,
        ):
        u.load_definitions_from_strings(['amp_hour = amp * hour = Ah = amphour'])
>>>>>>> 8922add1
        if dispatch_options is None:
            dispatch_options = {}
        super().__init__(
            pyomo_model,
            index_set,
            system_model,
            financial_model,
            block_set_name=block_set_name,
            dispatch_options=dispatch_options,
        )
        self.use_exp_voltage_point = use_exp_voltage_point

    def dispatch_block_rule(self, battery):
        """
        Additional formulation for dispatch block rule.

        Args:
            battery: Battery instance.
        """
        # Parameters
        self._create_lv_battery_parameters(battery)
        # Variables
        self._create_lv_battery_variables(battery)
        # Base storage dispatch (parameters, variables, and constraints)
        super().dispatch_block_rule(battery)
        # Constraints
        self._create_lv_battery_constraints(battery)
        self._create_lv_battery_power_equation_constraints(battery)

    def _create_efficiency_parameters(self, battery):
        """Not defined in this formulation."""
        # Not defined in this formulation
        pass

    def _create_capacity_parameter(self, battery):
        """Create capacity parameter for the battery model.

        Args:
            battery: Battery instance.
        """
        battery.capacity = pyomo.Param(
            doc=self.block_set_name + " capacity [MAh]",
            within=pyomo.NonNegativeReals,
            mutable=True,
            units=u.MAh,
        )

    def _create_lv_battery_parameters(self, battery):
        """Create parameters for the battery model.

        Args:
            battery: Battery instance.
        """
        battery.voltage_slope = pyomo.Param(
            doc=self.block_set_name + " linear voltage model slope coefficient [V]",
            within=pyomo.NonNegativeReals,
            mutable=True,
            units=u.V,
        )
        battery.voltage_intercept = pyomo.Param(
            doc=self.block_set_name + " linear voltage model intercept coefficient [V]",
            within=pyomo.NonNegativeReals,
            mutable=True,
            units=u.V,
        )
        # TODO: Add this if wanted
        # self.alphaP = Param(None)  # [kW_DC]    Bi-directional intercept for charge
        # self.betaP = Param(None)  # [-]         Bi-directional slope for charge
        # self.alphaN = Param(None)  # [kW_DC]    Bi-directional intercept for discharge
        # self.betaN = Param(None)  # [-]         Bi-directional slope for discharge
        battery.average_current = pyomo.Param(
            doc="Typical cell current for both charge and discharge [A]",
            within=pyomo.NonNegativeReals,
            mutable=True,
            units=u.A,
        )
        battery.internal_resistance = pyomo.Param(
            doc=self.block_set_name + " internal resistance [Ohm]",
            within=pyomo.NonNegativeReals,
            mutable=True,
            units=u.ohm,
        )
        battery.minimum_charge_current = pyomo.Param(
            doc=self.block_set_name + " minimum charge current [MA]",
            within=pyomo.NonNegativeReals,
            mutable=True,
            units=u.MA,
        )
        battery.maximum_charge_current = pyomo.Param(
            doc=self.block_set_name + " maximum charge current [MA]",
            within=pyomo.NonNegativeReals,
            mutable=True,
            units=u.MA,
        )
        battery.minimum_discharge_current = pyomo.Param(
            doc=self.block_set_name + " minimum discharge current [MA]",
            within=pyomo.NonNegativeReals,
            mutable=True,
            units=u.MA,
        )
        battery.maximum_discharge_current = pyomo.Param(
            doc=self.block_set_name + " maximum discharge current [MA]",
            within=pyomo.NonNegativeReals,
            mutable=True,
            units=u.MA,
        )

    @staticmethod
    def _create_lv_battery_variables(battery):
        """Create variables for the battery model.

        Args:
            battery: Battery instance.
        """
        battery.charge_current = pyomo.Var(
            doc="Current into the battery [MA]",
            domain=pyomo.NonNegativeReals,
            units=u.MA,
        )
        battery.discharge_current = pyomo.Var(
            doc="Current out of the battery [MA]",
            domain=pyomo.NonNegativeReals,
            units=u.MA,
        )

    def _create_soc_inventory_constraint(self, storage):
        """Create state-of-charge inventory balance constraint.

        Args:
            battery: Battery instance.
        """

        def soc_inventory_rule(m):
            # TODO: add alpha and beta terms
            return m.soc == (
<<<<<<< HEAD
                m.soc0
                + m.time_duration
                * (m.charge_current - m.discharge_current)
                / m.capacity
            )

=======
                m.soc0 + m.time_duration * (m.charge_current - m.discharge_current) / m.capacity
            )
>>>>>>> 8922add1
        # Storage State-of-charge balance
        storage.soc_inventory = pyomo.Constraint(
            doc=self.block_set_name + " state-of-charge inventory balance",
            rule=soc_inventory_rule,
        )

    @staticmethod
    def _create_lv_battery_constraints(battery):
        """Create constraints for the battery model.

        Args:
            battery: Battery instance.
        """
        # Charge current bounds
        battery.charge_current_lb = pyomo.Constraint(
            doc="Battery Charging current lower bound",
            expr=battery.charge_current
            >= battery.minimum_charge_current * battery.is_charging,
        )
        battery.charge_current_ub = pyomo.Constraint(
            doc="Battery Charging current upper bound",
            expr=battery.charge_current
            <= battery.maximum_charge_current * battery.is_charging,
        )
        battery.charge_current_ub_soc = pyomo.Constraint(
            doc="Battery Charging current upper bound state-of-charge dependence",
<<<<<<< HEAD
            expr=battery.charge_current
            <= battery.capacity * (1.0 - battery.soc0) / battery.time_duration,
=======
            expr=(
                battery.charge_current
                <= battery.capacity * (1.0 - battery.soc0) / battery.time_duration
            )
>>>>>>> 8922add1
        )
        # Discharge current bounds
        battery.discharge_current_lb = pyomo.Constraint(
            doc="Battery Discharging current lower bound",
<<<<<<< HEAD
            expr=battery.discharge_current
            >= battery.minimum_discharge_current * battery.is_discharging,
        )
        battery.discharge_current_ub = pyomo.Constraint(
            doc="Battery Discharging current upper bound",
            expr=battery.discharge_current
            <= battery.maximum_discharge_current * battery.is_discharging,
=======
            expr=(
                battery.discharge_current 
                >= battery.minimum_discharge_current * battery.is_discharging
            )
        )
        battery.discharge_current_ub = pyomo.Constraint(
            doc="Battery Discharging current upper bound",
            expr=(
                battery.discharge_current
                <= battery.maximum_discharge_current * battery.is_discharging
            )
>>>>>>> 8922add1
        )
        battery.discharge_current_ub_soc = pyomo.Constraint(
            doc="Battery Discharging current upper bound state-of-charge dependence",
            expr=battery.discharge_current
            <= battery.maximum_discharge_current * battery.soc0,
        )

    @staticmethod
    def _create_lv_battery_power_equation_constraints(battery):
        """Create power equation constraints for the battery model.

        Args:
            battery: Battery instance.
        """
        battery.charge_power_equation = pyomo.Constraint(
            doc="Battery charge power equation equal to the product of current and voltage",
<<<<<<< HEAD
            expr=battery.charge_power
            == battery.charge_current
            * (
                battery.voltage_slope * battery.soc0
                + (
                    battery.voltage_intercept
                    + battery.average_current * battery.internal_resistance
                )
            ),
        )
        battery.discharge_power_equation = pyomo.Constraint(
            doc="Battery discharge power equation equal to the product of current and voltage",
            expr=battery.discharge_power
            == battery.discharge_current
            * (
                battery.voltage_slope * battery.soc0
                + (
                    battery.voltage_intercept
                    - battery.average_current * battery.internal_resistance
                )
            ),
=======
            expr=(
                battery.charge_power
                == (
                    battery.charge_current
                    * (
                        battery.voltage_slope
                        * battery.soc0
                        + (
                            battery.voltage_intercept
                            + battery.average_current
                            * battery.internal_resistance
                        )
                    )
                )
            )
        )
        battery.discharge_power_equation = pyomo.Constraint(
            doc="Battery discharge power equation equal to the product of current and voltage",
            expr=(
                battery.discharge_power
                == (
                    battery.discharge_current
                    * (
                        battery.voltage_slope
                        * battery.soc0
                        + (
                            battery.voltage_intercept
                            - battery.average_current
                            * battery.internal_resistance
                        )
                    )
                )
            )
>>>>>>> 8922add1
        )

    def _lifecycle_count_rule(self, m, i):
        """Lifecycle count rule.

        Args:
            m: Model instance.
            i: Index.
        """
        # current accounting
        start = int(i * self.timesteps_per_day)
        end = int((i + 1) * self.timesteps_per_day)
        return self.model.lifecycles[i] == sum(
            self.blocks[t].time_duration
            * (
                0.8 * self.blocks[t].discharge_current
                - 0.8 * self.blocks[t].discharge_current * self.blocks[t].soc0
            )
            / self.blocks[t].capacity
            for t in range(start, end)
        )

    def _set_control_mode(self):
        """Set control mode."""
        self._system_model.value("control_mode", 0.0)  # Current control
        self.control_variable = "input_current"

    def _set_model_specific_parameters(self):
        """Set model-specific parameters."""
        # Getting information from system_model
        nominal_voltage = self._system_model.value("nominal_voltage")
        nominal_energy = self._system_model.value("nominal_energy")
        Vnom_default = self._system_model.value("Vnom_default")
        C_rate = self._system_model.value("C_rate")
        resistance = self._system_model.value("resistance")

        Qfull = self._system_model.value("Qfull")
        Qnom = self._system_model.value("Qnom")
        Qexp = self._system_model.value("Qexp")

        Vfull = self._system_model.value("Vfull")
        Vnom = self._system_model.value("Vnom")
        Vexp = self._system_model.value("Vexp")

        # Using the Ceiling for both these -> Ceil(a/b) = -(-a//b)
        cells_in_series = -(-nominal_voltage // Vnom_default)
        strings_in_parallel = -(
            -nominal_energy * 1e3 // (Qfull * cells_in_series * Vnom_default)
        )

        self.capacity = Qfull * strings_in_parallel / 1e6  # [MAh]

        # Calculating linear approximation for Voltage as a function of state-of-charge
        soc_nom = (Qfull - Qnom) / Qfull
        if self.use_exp_voltage_point:
            # Using cell exp and nom voltage points
            #       Using this method makes the problem more difficult for the solver.
            #       TODO: This behavior is not fully understood and
            #        there could be a better way to create the linear approximation
            soc_exp = (Qfull - Qexp) / Qfull
            a = (Vexp - Vnom) / (soc_exp - soc_nom)
            b = Vexp - a * soc_exp
        else:
            # Using Cell full and nom voltage points
            a = (Vfull - Vnom) / (1.0 - soc_nom)
            b = Vfull - a

        self.voltage_slope = cells_in_series * a
        self.voltage_intercept = cells_in_series * b
        self.average_current = Qfull * strings_in_parallel * C_rate / 2.0
        self.internal_resistance = resistance * cells_in_series / strings_in_parallel
        # TODO: These parameters might need updating
        self.minimum_charge_current = 0.0
        self.maximum_charge_current = (Qfull * strings_in_parallel * C_rate) / 1e6
        self.minimum_discharge_current = 0.0
        self.maximum_discharge_current = (Qfull * strings_in_parallel * C_rate) / 1e6

    # Inputs
    @property
    def voltage_slope(self) -> float:
        """Voltage slope."""
        for t in self.blocks.index_set():
            return self.blocks[t].voltage_slope.value

    @voltage_slope.setter
    def voltage_slope(self, voltage_slope: float):
        for t in self.blocks.index_set():
            self.blocks[t].voltage_slope = round(voltage_slope, self.round_digits)

    @property
    def voltage_intercept(self) -> float:
        """Voltage intercept."""
        for t in self.blocks.index_set():
            return self.blocks[t].voltage_intercept.value

    @voltage_intercept.setter
    def voltage_intercept(self, voltage_intercept: float):
        for t in self.blocks.index_set():
            self.blocks[t].voltage_intercept = round(
                voltage_intercept, self.round_digits
            )

    # # TODO: Add this if wanted
    # # self.alphaP = Param(None)  # [kW_DC]    Bi-directional intercept for charge
    # # self.betaP = Param(None)  # [-]         Bi-directional slope for charge
    # # self.alphaN = Param(None)  # [kW_DC]    Bi-directional intercept for discharge
    # # self.betaN = Param(None)  # [-]         Bi-directional slope for discharge

    @property
    def average_current(self) -> float:
        """Average current."""
        for t in self.blocks.index_set():
            return self.blocks[t].average_current.value

    @average_current.setter
    def average_current(self, average_current: float):
        for t in self.blocks.index_set():
            self.blocks[t].average_current = round(average_current, self.round_digits)

    @property
    def internal_resistance(self) -> float:
        """Internal resistance."""
        for t in self.blocks.index_set():
            return self.blocks[t].internal_resistance.value

    @internal_resistance.setter
    def internal_resistance(self, internal_resistance: float):
        for t in self.blocks.index_set():
            self.blocks[t].internal_resistance = round(
                internal_resistance, self.round_digits
            )

    @property
    def minimum_charge_current(self) -> float:
        """Minimum charge current."""
        for t in self.blocks.index_set():
            return self.blocks[t].minimum_charge_current.value

    @minimum_charge_current.setter
    def minimum_charge_current(self, minimum_charge_current: float):
        for t in self.blocks.index_set():
            self.blocks[t].minimum_charge_current = round(
                minimum_charge_current, self.round_digits
            )

    @property
    def maximum_charge_current(self) -> float:
        """Maximum charge current."""
        for t in self.blocks.index_set():
            return self.blocks[t].maximum_charge_current.value

    @maximum_charge_current.setter
    def maximum_charge_current(self, maximum_charge_current: float):
        for t in self.blocks.index_set():
            self.blocks[t].maximum_charge_current = round(
                maximum_charge_current, self.round_digits
            )

    @property
    def minimum_discharge_current(self) -> float:
        """Minimum discharge current."""
        for t in self.blocks.index_set():
            return self.blocks[t].minimum_discharge_current.value

    @minimum_discharge_current.setter
    def minimum_discharge_current(self, minimum_discharge_current: float):
        for t in self.blocks.index_set():
            self.blocks[t].minimum_discharge_current = round(
                minimum_discharge_current, self.round_digits
            )

    @property
    def maximum_discharge_current(self) -> float:
        """Maximum discharge current."""
        for t in self.blocks.index_set():
            return self.blocks[t].maximum_discharge_current.value

    @maximum_discharge_current.setter
    def maximum_discharge_current(self, maximum_discharge_current: float):
        for t in self.blocks.index_set():
            self.blocks[t].maximum_discharge_current = round(
                maximum_discharge_current, self.round_digits
            )

    # Outputs
    @property
    def charge_current(self) -> list:
        """Charge current."""
        return [self.blocks[t].charge_current.value for t in self.blocks.index_set()]

    @property
    def discharge_current(self) -> list:
        """Discharge current."""
        return [self.blocks[t].discharge_current.value for t in self.blocks.index_set()]

    @property
    def current(self) -> list:
        """Current."""
        return [
            self.blocks[t].discharge_current.value - self.blocks[t].charge_current.value
            for t in self.blocks.index_set()
        ]<|MERGE_RESOLUTION|>--- conflicted
+++ resolved
@@ -5,11 +5,7 @@
 import PySAM.Singleowner as Singleowner
 
 from hopp.simulation.technologies.dispatch.power_storage.simple_battery_dispatch import (
-<<<<<<< HEAD
     SimpleBatteryDispatch,
-=======
-    SimpleBatteryDispatch
->>>>>>> 8922add1
 )
 
 
@@ -30,7 +26,6 @@
     # TODO: add a reference to original paper
 
     def __init__(
-<<<<<<< HEAD
         self,
         pyomo_model: pyomo.ConcreteModel,
         index_set: pyomo.Set,
@@ -52,18 +47,6 @@
             use_exp_voltage_point (bool, optional): Boolean indicating whether to use the exponential voltage point. Defaults to False.
         """
         u.load_definitions_from_strings(["amp_hour = amp * hour = Ah = amphour"])
-=======
-            self,
-            pyomo_model: pyomo.ConcreteModel,
-            index_set: pyomo.Set,
-            system_model: BatteryModel.BatteryStateful,
-            financial_model: Singleowner.Singleowner,
-            block_set_name: str = 'LV_battery',
-            dispatch_options: dict = None,
-            use_exp_voltage_point: bool = False,
-        ):
-        u.load_definitions_from_strings(['amp_hour = amp * hour = Ah = amphour'])
->>>>>>> 8922add1
         if dispatch_options is None:
             dispatch_options = {}
         super().__init__(
@@ -199,17 +182,12 @@
         def soc_inventory_rule(m):
             # TODO: add alpha and beta terms
             return m.soc == (
-<<<<<<< HEAD
                 m.soc0
                 + m.time_duration
                 * (m.charge_current - m.discharge_current)
                 / m.capacity
             )
 
-=======
-                m.soc0 + m.time_duration * (m.charge_current - m.discharge_current) / m.capacity
-            )
->>>>>>> 8922add1
         # Storage State-of-charge balance
         storage.soc_inventory = pyomo.Constraint(
             doc=self.block_set_name + " state-of-charge inventory balance",
@@ -236,28 +214,14 @@
         )
         battery.charge_current_ub_soc = pyomo.Constraint(
             doc="Battery Charging current upper bound state-of-charge dependence",
-<<<<<<< HEAD
-            expr=battery.charge_current
-            <= battery.capacity * (1.0 - battery.soc0) / battery.time_duration,
-=======
             expr=(
                 battery.charge_current
                 <= battery.capacity * (1.0 - battery.soc0) / battery.time_duration
             )
->>>>>>> 8922add1
         )
         # Discharge current bounds
         battery.discharge_current_lb = pyomo.Constraint(
             doc="Battery Discharging current lower bound",
-<<<<<<< HEAD
-            expr=battery.discharge_current
-            >= battery.minimum_discharge_current * battery.is_discharging,
-        )
-        battery.discharge_current_ub = pyomo.Constraint(
-            doc="Battery Discharging current upper bound",
-            expr=battery.discharge_current
-            <= battery.maximum_discharge_current * battery.is_discharging,
-=======
             expr=(
                 battery.discharge_current 
                 >= battery.minimum_discharge_current * battery.is_discharging
@@ -269,7 +233,6 @@
                 battery.discharge_current
                 <= battery.maximum_discharge_current * battery.is_discharging
             )
->>>>>>> 8922add1
         )
         battery.discharge_current_ub_soc = pyomo.Constraint(
             doc="Battery Discharging current upper bound state-of-charge dependence",
@@ -286,29 +249,6 @@
         """
         battery.charge_power_equation = pyomo.Constraint(
             doc="Battery charge power equation equal to the product of current and voltage",
-<<<<<<< HEAD
-            expr=battery.charge_power
-            == battery.charge_current
-            * (
-                battery.voltage_slope * battery.soc0
-                + (
-                    battery.voltage_intercept
-                    + battery.average_current * battery.internal_resistance
-                )
-            ),
-        )
-        battery.discharge_power_equation = pyomo.Constraint(
-            doc="Battery discharge power equation equal to the product of current and voltage",
-            expr=battery.discharge_power
-            == battery.discharge_current
-            * (
-                battery.voltage_slope * battery.soc0
-                + (
-                    battery.voltage_intercept
-                    - battery.average_current * battery.internal_resistance
-                )
-            ),
-=======
             expr=(
                 battery.charge_power
                 == (
@@ -342,7 +282,6 @@
                     )
                 )
             )
->>>>>>> 8922add1
         )
 
     def _lifecycle_count_rule(self, m, i):
