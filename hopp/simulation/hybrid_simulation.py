--- conflicted
+++ resolved
@@ -223,51 +223,6 @@
             self.ppa_price = 0.001
             self.dispatch_factors = self.site.elec_prices.data
 
-<<<<<<< HEAD
-    def todict(self, obj, classkey=None):
-        if isinstance(obj, dict):
-            data = {}
-            for (k, v) in obj.items():
-                data[k] = self.todict(v, classkey)
-            return data
-        elif isinstance(obj, np.ndarray):
-            return obj.tolist()
-        elif isinstance(obj, np.generic):
-            return float(obj)
-        elif hasattr(obj, "_ast"):
-            return self.todict(obj._ast())
-        elif hasattr(obj, "__iter__") and not isinstance(obj, str):
-            return [self.todict(v, classkey) for v in obj]
-        elif hasattr(obj, "__dict__"):
-            # data = dict([(key, self.todict(value, classkey))
-            #     for key, value in obj.__dict__.items()
-            #     if not callable(value) and not key.startswith('_')])
-            data = dict([(key, self.todict(value, classkey))
-                for key, value in obj.__dict__.items()
-                if not inspect.ismethod(value) and not key.startswith('_')])
-            for key, value in obj.__dict__.items():
-                if key == '_system_model' :
-                    if type(value) is Floris:
-                        tmp = self.todict(value)
-                        self._sam_data_system_model[obj.__str__()] = {key: tmp}
-                    else:
-                        tmp = value.export()
-                        self._sam_data_system_model[obj.__str__()] = {key: tmp}
-                if key == '_financial_model':
-                    tmp = value.export()
-                    self._sam_data_financial_model[obj.__str__()] = {key: tmp}
-            # for key, value in obj.__dict__.items():
-            #     if key == '_layout' or key == '_dispatch':
-            #         if value is not None:
-            #             data[key] = self.todict(value, classkey)
-            if classkey is not None and hasattr(obj, "__class__"):
-                data[classkey] = obj.__class__.__name__
-            return data
-        elif isinstance(obj, datetime):
-            return obj.strftime("%Y-%m-%d %H:%M:%S%z")
-        else:
-            return obj
-=======
     def check_consistent_financial_models(self):
         fin_models = {}
         for tech, model in self.power_sources.items():
@@ -276,7 +231,6 @@
         financial_model_types = set(fin_models.values())
         if len(financial_model_types) > 1:
             raise Exception(f"Different technologies are using different financial models. This is usually a modeling error. {fin_models}")
->>>>>>> deaf1f99
 
     def setup_cost_calculator(self, cost_calculator: object):
         # TODO: Remove this? One reference in single_location.py
