--- conflicted
+++ resolved
@@ -146,11 +146,7 @@
 
         
 
-<<<<<<< HEAD
-    
-=======
 
->>>>>>> 6baff285
             hybrid_plant.wind.system_capacity_by_num_turbines(wind_size_mw * 1000)
     hybrid_plant.ppa_price = 0.05
     hybrid_plant.simulate(scenario['Useful Life'])
