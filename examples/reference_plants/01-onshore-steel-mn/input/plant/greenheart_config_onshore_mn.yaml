--- conflicted
+++ resolved
@@ -100,50 +100,30 @@
     electricity_ptc: 0.003 # $0.003/kW (this is base, see inflation adjustment in option 3)
     h2_ptc: 0.6 # $0.60/kg h2 produced - assumes net zero but not meeting prevailing wage requirements - does this need to be
     # adjusted for inflation from 2022 dollars to claim date, probably constant after claim date?
-<<<<<<< HEAD
-    h2_storage_itc: 0
-=======
     h2_storage_itc: 0.06
->>>>>>> 3e21b233
   option3: # same as option 5, but assuming prevailing wages are met --> 5x multiplier on both PTCs
     electricity_itc: 0
     electricity_ptc: 0.015 # $/kWh 1992 dollars
     h2_ptc: 3.00 # $/kg 2022 dollars - do not adjust for inflation
-<<<<<<< HEAD
-    h2_storage_itc: 0
-=======
     h2_storage_itc: 0.3
->>>>>>> 3e21b233
   # bonus options, option 5 and 6 but ITC equivalents
   option4: # prevailing wages not met
     electricity_itc: 0.06 # %/100 capex
     electricity_ptc: 0.00 # $/kW 1992 dollars
     h2_ptc: 0.6 # $0.60/kg produced 2022 dollars - assumes net zero but not meeting prevailing wage requirements - does this need to be
     # do not adjust for inflation, probably constant after claim date?
-<<<<<<< HEAD
-    h2_storage_itc: 0
-=======
     h2_storage_itc: 0.06
->>>>>>> 3e21b233
   option5: # prevailing wages met
     electricity_itc: 0.30 # %/100 capex
     electricity_ptc: 0.0 # $/kWh 1992 dollars
     h2_ptc: 3.00 # $/kg of h2 produced 2022 dollars - do adjust for inflation every year applied and until application year
-<<<<<<< HEAD
-    h2_storage_itc: 0
-=======
     h2_storage_itc: 0.3
->>>>>>> 3e21b233
   option6: # assumes prevailing wages are met, and includes 10% bonus credit of domestic content (100% of steel and iron
   # and mfg. components from the US)
     electricity_itc: 0.40 # %/100 capex
     electricity_ptc: 0.0 # $/kWh 1992 dollars
     h2_ptc: 3.00 # $/kg of h2 produced 2022 dollars - do adjust for inflation every year applied and until application year
-<<<<<<< HEAD
-    h2_storage_itc: 0
-=======
     h2_storage_itc: 0.4
->>>>>>> 3e21b233
   option7: # assumes prevailing wages are met, and includes 10% bonus credit of domestic content (100% of steel and iron
   # and mfg. components from the US)
     electricity_itc: 0.0 # %/100 capex
@@ -152,17 +132,7 @@
     h2_storage_itc: 0
   # you can elect itc_for_h2 in leu of the h2_ptc - this choice is independent of the other tech credit selections
     # 6% or %50 for itc_for_h2
-<<<<<<< HEAD
-  option8: # max policy for reference plants # assumes prevailing wages are met, and includes 10% bonus credit of domestic content (100% of steel and iron
-    # and mfg. components from the US)
-    electricity_itc: 0.0 # %/100 capex
-    electricity_ptc: 0.4 # $/kWh 1992 dollars (0.015*1.1)
-    h2_ptc: 3.00 # $/kg of h2 produced 2022 dollars - do adjust for inflation every year applied and until application year
-    h2_storage_itc: 0.5 # % of capex
-
-=======
     h2_storage_itc: 0.5
->>>>>>> 3e21b233
 
 plant_design:
   scenario0:
