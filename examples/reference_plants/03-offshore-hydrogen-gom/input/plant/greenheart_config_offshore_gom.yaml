site:
  mean_windspeed: False 
  depth: 45 #m
  wind_layout:
    row_spacing: 7  # Also defined in ORBIT config for offshore layout. Greenheart config values override the values in ORBIT.
    turbine_spacing: 7 # Also defined in ORBIT config for offshore layout. Greenheart config values override the values in ORBIT.
    grid_angle: 0 # wind layout grid angle in degrees where 0 is north, increasing clockwise
    row_phase_offset: 0 # wind layout offset of turbines along row from one row to the next
project_parameters:
  project_lifetime: 30
  grid_connection: False # option, can be turned on or off
  ppa_price: 0.025 # $/kWh based on 2022 land based wind market report (ERCOT area ppa prices) https://www.energy.gov/sites/default/files/2022-08/land_based_wind_market_report_2202.pdf
  atb_year: 2030
  cost_year: 2020 # to match ATB
finance_parameters:
  costing_general_inflation: 0.025 # used to adjust modeled costs to cost_year
  profast_general_inflation: 0 # based on 2022 ATB
  discount_rate: 0.11 # nominal return based on 2022 ATB basline workbook
  debt_equity_split: False # 2022 ATB uses 68.5% debt
  debt_equity_ratio: 1.72
  property_tax: 0.01  # percent of CAPEX # combined with property insurance then between H2A and H2FAST defaults
  property_insurance: 0.005 # percent of CAPEX # combined with property tax then between H2A and H2FAST defaults
  total_income_tax_rate: 0.2574 # 0.257 tax rate in 2022 atb baseline workbook # current federal income tax rate, but proposed 2023 rate is 0.28. No state income tax in Texas
  capital_gains_tax_rate: 0.15 # H2FAST default
  sales_tax_rate: 0.0 #Verify that a different rate shouldn't be used # minimum total sales tax rate in Corpus Christi https://www.cctexas.com/detail/corpus-christi-type-fund-purpose - does this apply to H2?
  debt_interest_rate: 0.05
  debt_type: "Revolving debt" # can be "Revolving debt" or "One time loan". Revolving debt is H2FAST default and leads to much lower LCOH
  loan_period: 0 # H2FAST default, not used for revolving debt
  cash_onhand_months: 1 # H2FAST default
  administrative_expense_percent_of_sales: 0.00 #Check this # percent of sales H2FAST default
  depreciation_method: "MACRS" # can be "MACRS" or "Straight line" - MACRS may be better and can reduce LCOH by more than $1/kg and is spec'd in the IRS MACRS schedule https://www.irs.gov/publications/p946#en_US_2020_publink1000107507
  depreciation_period: 5 # years - as specified by the IRS MACRS schedule https://www.irs.gov/publications/p946#en_US_2020_publink1000107507
  depreciation_period_electrolyzer: 7 # based on PEM Electrolysis H2A Production Case Study Documentation estimate of 7 years. also see https://www.irs.gov/publications/p946#en_US_2020_publink1000107507
  discount_years:
    wind: 2022 # based on turbine capex value provided to ORBIT from 2022 ATB
    wind_and_electrical: 2022 # for ORBIT opex
    wave: 2020 # confirmed by Kaitlin Brunik 20240103
    solar: 2020 # Updated for GS
    battery: 2020 # Updated for GS
    platform: 2022 # TODO ask Nick and Charlie
    electrical_export_system: 2022 # also from ORBIT, so match wind assumptions. TODO ask Sophie Bradenkamp
    desal: 2013 # from code citation: https://www.nrel.gov/docs/fy16osti/66073.pdf
    electrolyzer: 2020 # 2020 for singlitico2021, 2016 # for simple h2 cost model in hopp (see https://www.hydrogen.energy.gov/pdfs/19009_h2_production_cost_pem_electrolysis_2019.pdf) ## 2020 # based on IRENA report https://www.irena.org/-/media/Files/IRENA/Agency/Publication/2020/Dec/IRENA_Green_hydrogen_cost_2020.pdf
    h2_transport_compressor: 2016 # listed in code header
    h2_storage:
      pressure_vessel: 2022 # based on readme for Compressed_gas_function
      pipe: 2019 # Papadias 2021
      salt_cavern: 2019 # Papadias 2021
      turbine: 2003 # assumed based on Kottenstette 2004
      lined_rock_cavern: 2018 # based on Papadias 2021 and HD SAM
      none: 2022 # arbitrary
    h2_pipe_array: 2018 # ANL costs
    h2_transport_pipeline: 2018 # same model for costs as the h2_pipe_array
  wind:
    expected_plant_cost: 'none' #4216.54 # $/kw 2030 GW scale
electrolyzer:
  sizing:
    resize_for_enduse: False
    size_for: 'BOL' #'BOL' (generous) or 'EOL' (conservative)
    hydrogen_dmd: 
  rating: 986 # MW # 0.9*Plant rating appears near-optimal for 400 MW wind plant with 3 days of underground pipe storage # MW
  cluster_rating_MW: 40
  pem_control_type: 'basic'
  eol_eff_percent_loss: 13 #eol defined as x% change in efficiency from bol
  uptime_hours_until_eol: 77600 #number of 'on' hours until electrolyzer reaches eol
  include_degradation_penalty: True #include degradation
  turndown_ratio: 0.1 #turndown_ratio = minimum_cluster_power/cluster_rating_MW
  electrolyzer_capex: 1600 # $/kW 
  time_between_replacement: 62320 # 62320 based on PEM Electrolysis H2A Production Case Study Documentation estimate of 7 years, 40000 based on current est (see unpublished report), 80000 hours based on OSW atb_year = 2025
  replacement_cost_percent: 0.15 # percent of capex - H2A default case
  cost_model: "singlitico2021" # "basic" is a basic cost model based on H2a and HFTO program record for PEM electrolysis. "singlitico2021" uses cost estimates from that paper
h2_transport_compressor:
  outlet_pressure: 68 # bar based on HDSAM
h2_storage_compressor:
  output_pressure: 100 # bar (1 bar = 100 kPa)
  flow_rate: 89 # kg/hr
  energy_rating: 802 # kWe (aka 1 kWh)
  mean_days_between_failures: 200 # days
  # annual_h2_throughput: 18750 # [kg/yr] -> kg of H2 per year
h2_transport_pipe:
  outlet_pressure: 10 # bar - from example in code from Jamie #TODO check this value
h2_storage:
  size_capacity_from_demand:
    flag: True # If True, then storage is sized to provide steady-state storage    
  capacity_from_max_on_turbine_storage: False # if True, then days of storage is ignored and storage capacity is based on how much h2 storage fits on the turbines in the plant using Kottenstete 2003.
  type: "salt_cavern" # can be one of ["none", "pipe", "turbine", "pressure_vessel", "salt_cavern", "lined_rock_cavern"]  
<<<<<<< HEAD
  days: 8.5 # [days] how many days worth of production we should be able to store (this is ignored if `capacity_from_max_on_turbine_storage` is set to True)
=======
  days: 0 # [days] how many days worth of production we should be able to store (this is ignored if `capacity_from_max_on_turbine_storage` is set to True)
>>>>>>> 81e55f86
# platform:
#   opex_rate: 0.0111 # % of capex to determine opex (see table 5 in https://www.acm.nl/sites/default/files/documents/study-on-estimation-method-for-additional-efficient-offshore-grid-opex.pdf)
#   installation_days: 14 # days
#   site:
#     depth: -1
#     distance: -1
#   equipment:
#     tech_combined_mass: -1
#     tech_required_area: -1
platform:
  type: "Fixed"
  opex_rate: 0.0111 # % of capex to determine opex (see table 5 in https://www.acm.nl/sites/default/files/documents/study-on-estimation-method-for-additional-efficient-offshore-grid-opex.pdf)
  # Modified orbit configuration file for a single platform to carry "X technology"
  design_phases:
  - FixedPlatformDesign             # Register Design Phase
  install_phases:
    FixedPlatformInstallation: 0    # Register Install Phase
  oss_install_vessel: example_heavy_lift_vessel
  site:
    depth: -1     # site depth [m] (if -1, then will use the full plant depth)
    distance: -1   # distance to port [km] (if -1, then will use the full plant distance)
  equipment:
    tech_required_area: -1.    # equipment area [m**2] (-1 will require the input during run)
    tech_combined_mass: -1    # equipment mass [t] (-1 will require the input during run)
    topside_design_cost: 4500000       # topside design cost [USD]
    installation_duration: 14         # time at sea [days]

policy_parameters: # these should be adjusted for inflation prior to application - order of operations: rate in 1992 $,
#then prevailing wage multiplier if applicable, then inflation
  option1: # base # no policy included ---> see files/task1/regulation and policy revue/ page 4 of 13 middle - read this
  # and look at assumptions
    electricity_itc: 0
    electricity_ptc: 0
    h2_ptc: 0
    h2_storage_itc: 0
  option2: # base credit levels with H2
    electricity_itc: 0
    electricity_ptc: 0.003 # $0.003/kW (this is base, see inflation adjustment in option 3)
    h2_ptc: 0.6 # $0.60/kg h2 produced - assumes net zero but not meeting prevailing wage requirements - does this need to be
    # adjusted for inflation from 2022 dollars to claim date, probably constant after claim date?
<<<<<<< HEAD
    h2_storage_itc: 0
=======
    h2_storage_itc: 0.06
>>>>>>> 81e55f86
  option3: # same as option 5, but assuming prevailing wages are met --> 5x multiplier on both PTCs
    electricity_itc: 0
    electricity_ptc: 0.015 # $/kWh 1992 dollars
    h2_ptc: 3.00 # $/kg 2022 dollars - do not adjust for inflation
<<<<<<< HEAD
    h2_storage_itc: 0
=======
    h2_storage_itc: 0.3
>>>>>>> 81e55f86
  # bonus options, option 5 and 6 but ITC equivalents
  option4: # prevailing wages not met
    electricity_itc: 0.06 # %/100 capex
    electricity_ptc: 0.00 # $/kW 1992 dollars
    h2_ptc: 0.6 # $0.60/kg produced 2022 dollars - assumes net zero but not meeting prevailing wage requirements - does this need to be
    h2_storage_itc: 0
    # do not adjust for inflation, probably constant after claim date?
    h2_storage_itc: 0.06
  option5: # prevailing wages met
    electricity_itc: 0.30 # %/100 capex
    electricity_ptc: 0.0 # $/kWh 1992 dollars
    h2_ptc: 3.00 # $/kg of h2 produced 2022 dollars - do adjust for inflation every year applied and until application year
<<<<<<< HEAD
    h2_storage_itc: 0
=======
    h2_storage_itc: 0.3
>>>>>>> 81e55f86
  option6: # assumes prevailing wages are met, and includes 10% bonus credit of domestic content (100% of steel and iron
  # and mfg. components from the US)
    electricity_itc: 0.40 # %/100 capex
    electricity_ptc: 0.0 # $/kWh 1992 dollars
    h2_ptc: 3.00 # $/kg of h2 produced 2022 dollars - do adjust for inflation every year applied and until application year
<<<<<<< HEAD
    h2_storage_itc: 0
=======
    h2_storage_itc: 0.4
>>>>>>> 81e55f86
  option7: # assumes prevailing wages are met, and includes 10% bonus credit of domestic content (100% of steel and iron
  # and mfg. components from the US)
    electricity_itc: 0.0 # %/100 capex
    electricity_ptc: 0.0165 # $/kWh 1992 dollars (0.015*1.1)
    h2_ptc: 3.00 # $/kg of h2 produced 2022 dollars - do adjust for inflation every year applied and until application year
    h2_storage_itc: 0
  # you can elect itc_for_h2 in leu of the h2_ptc - this choice is independent of the other tech credit selections
    # 6% or %50 for itc_for_h2
    h2_storage_itc: 0.5

plant_design:
  scenario0:
    electrolyzer_location: "platform" # can be one of ["onshore", "turbine", "platform"]
    transportation: "pipeline" # can be one of ["hvdc", "pipeline", "none", hvdc+pipeline, "colocated"]
    h2_storage_location: "platform" # can be one of ["onshore", "turbine", "platform"]
    wind_location: "offshore" # can be one of ["onshore", "offshore"]
    pv_location: "none" # can be one of ["none", "onshore", "platform"]
    battery_location: "none" # can be one of ["none", "onshore", "platform"]
  scenario1:
    electrolyzer_location: "onshore" # can be one of ["onshore", "turbine", "platform"]
    transportation: "hvdc" # can be one of ["hvdc", "pipeline", "none", hvdc+pipeline, "colocated"]
    h2_storage_location: "onshore" # can be one of ["onshore", "turbine", "platform"]
    wind_location: "offshore" # can be one of ["onshore", "offshore"]
    pv_location: "onshore" # can be one of ["none", "onshore", "platform"]
    battery_location: "onshore" # can be one of ["none", "onshore", "platform"]
  scenario2:
    electrolyzer_location: "onshore" # can be one of ["onshore", "turbine", "platform"]
    transportation: "hvdc" # can be one of ["hvdc", "pipeline", "none", hvdc+pipeline, "colocated"]
    h2_storage_location: "platform" # can be one of ["onshore", "turbine", "platform"]
    wind_location: "offshore" # can be one of ["onshore", "offshore"]
    pv_location: "none" # can be one of ["none", "onshore", "platform"]
    battery_location: "none" # can be one of ["none", "onshore", "platform"]
  scenario3:
    electrolyzer_location: "turbine" # can be one of ["onshore", "turbine", "platform"]
    transportation: "none" # can be one of ["hvdc", "pipeline", "none", hvdc+pipeline, "colocated"]
    h2_storage_location: "turbine" # can be one of ["onshore", "turbine", "platform"]
    wind_location: "offshore" # can be one of ["onshore", "offshore"]
    pv_location: "none" # can be one of ["none", "onshore", "platform"]
    battery_location: "none" # can be one of ["none", "onshore", "platform"]
  scenario4:
    electrolyzer_location: "turbine" # can be one of ["onshore", "turbine", "platform"]
    transportation: "none" # can be one of ["hvdc", "pipeline", "none", hvdc+pipeline, "colocated"]
    h2_storage_location: "platform" # can be one of ["onshore", "turbine", "platform"]
    wind_location: "offshore" # can be one of ["onshore", "offshore"]
    pv_location: "none" # can be one of ["none", "onshore", "platform"]
    battery_location: "none" # can be one of ["none", "onshore", "platform"]
  scenario5:
    electrolyzer_location: "turbine" # can be one of ["onshore", "turbine", "platform"]
    transportation: "pipeline" # can be one of ["hvdc", "pipeline", "none", hvdc+pipeline, "colocated"]
    h2_storage_location: "onshore" # can be one of ["onshore", "turbine", "platform"]
    wind_location: "offshore" # can be one of ["onshore", "offshore"]
    pv_location: "none" # can be one of ["none", "onshore", "platform"]
    battery_location: "none" # can be one of ["none", "onshore", "platform"]
  scenario6:
    electrolyzer_location: "platform" # can be one of ["onshore", "turbine", "platform"]
    transportation: "none" # can be one of ["hvdc", "pipeline", "none", hvdc+pipeline, "colocated"]
    h2_storage_location: "platform" # can be one of ["onshore", "turbine", "platform"]
    wind_location: "offshore" # can be one of ["onshore", "offshore"]
    pv_location: "none" # can be one of ["none", "onshore", "platform"]
    battery_location: "none" # can be one of ["none", "onshore", "platform"]
  scenario7:
    electrolyzer_location: "platform" # can be one of ["onshore", "turbine", "platform"]
    transportation: "pipeline" # can be one of ["hvdc", "pipeline", "none", hvdc+pipeline, "colocated"]
    h2_storage_location: "onshore" # can be one of ["onshore", "turbine", "platform"]
    wind_location: "offshore" # can be one of ["onshore", "offshore"]
    pv_location: "none" # can be one of ["none", "onshore", "platform"]
    battery_location: "none" # can be one of ["none", "onshore", "platform"]
  scenario8:
    electrolyzer_location: "platform" # can be one of ["onshore", "turbine", "platform"]
    transportation: "hvdc+pipeline" # can be one of ["hvdc", "pipeline", "none", hvdc+pipeline, "colocated"]
    h2_storage_location: "onshore" # can be one of ["onshore", "turbine", "platform"]
    wind_location: "offshore" # can be one of ["onshore", "offshore"]
    pv_location: "none" # can be one of ["none", "onshore", "platform"]
    battery_location: "none" # can be one of ["none", "onshore", "platform"]
  scenario9:
    electrolyzer_location: "onshore" # can be one of ["onshore", "turbine", "platform"]
    transportation: "none" # can be one of ["hvdc", "pipeline", "none", hvdc+pipeline, "colocated"]
    h2_storage_location: "onshore" # can be one of ["onshore", "turbine", "platform"]
    wind_location: "onshore" # can be one of ["onshore", "offshore"]
    pv_location: "none" # can be one of ["none", "onshore", "platform"]
    battery_location: "none" # can be one of ["none", "onshore", "platform"]
  scenario10:
    electrolyzer_location: "platform" # can be one of ["onshore", "turbine", "platform"]
    transportation: "pipeline" # can be one of ["hvdc", "pipeline", "none", hvdc+pipeline, "colocated"]
    h2_storage_location: "onshore" # can be one of ["onshore", "turbine", "platform"]
    pv_location: "platform" # can be one of ["none", "onshore", "platform"]
    wind_location: "offshore" # can be one of ["onshore", "offshore"]
    battery_location: "platform" # can be one of ["none", "onshore", "platform"]
  scenario11:
    electrolyzer_location: "platform" # can be one of ["onshore", "turbine", "platform"]
    transportation: "pipeline" # can be one of ["hvdc", "pipeline", "none", hvdc+pipeline, "colocated"]
    h2_storage_location: "onshore" # can be one of ["onshore", "turbine", "platform"]
    wind_location: "offshore" # can be one of ["onshore", "offshore"]
    pv_location: "platform" # can be one of ["none", "onshore", "platform"]
    battery_location: "none" # can be one of ["none", "onshore", "platform"]

opt_options:
  opt_flag: True
  general: 
    folder_output: "output"
    fname_output: "optimization_log"
  design_variables: 
    electrolyzer_rating_kw:
      flag: True
      lower: 1000.0
      upper: 2000000.0
      units: "kW"
    pv_capacity_kw:
      flag: False
      lower: 1000.0
      upper: 2000000.0
      units: "kW"
    wave_capacity_kw:
      flag: False
      lower: 1000.0
      upper: 2000000.0
      units: "kW*h"
    battery_capacity_kw:
      flag: False
      lower: 1000.0
      upper: 2000000.0
      units: "kW"
    battery_capacity_kwh:
      flag: False
      lower: 1000.0
      upper: 2000000.0
      units: "kW*h"
    turbine_x:
      flag: False
      lower: 0.0
      upper: 20000.0
      units: "m"
    turbine_y:
      flag: False
      lower: 0.0
      upper: 20000.0
      units: "m"
  constraints:
    turbine_spacing:
      flag: False
      lower: 0.0
    boundary_distance:
      flag: False
      lower: 0.0
    pv_to_platform_area_ratio:
      flag: False 
      upper: 1.0 # relative size of solar pv area to platform area
    user: {}
  merit_figure: "lcoh"
  merit_figure_user:
    name: "lcoh"
    max_flag: False
    ref: 1.0 # value of objective that scales to 1.0
  driver:
    optimization:
      flag: True
      solver: "SNOPT"
      tol: 1E-6
      gradient_method: "snopt_fd" # can be one of ['pyopt_fd', 'openmdao', 'snopt_fd']
      max_major_iter: 1
      max_minor_iter: 2
      # time_limit: 10 # (sec) optional
      # "hist_file_name: "snopt_history.txt", # optional
      verify_level: 0 # optional
      step_calc: None
      form: "forward" # type of finite differences to use, can be one of ["forward", "backward", "central"]
      debug_print: False
    design_of_experiments:
      flag: False
      run_parallel: False
      generator: FullFact # [Uniform, FullFact, PlackettBurman, BoxBehnken, LatinHypercube]
      num_samples: 5 # Number of samples to evaluate model at (Uniform and LatinHypercube only)
      seed: 2
      levels: 5 #  Number of evenly spaced levels between each design variable lower and upper bound (FullFactorial only)
      criterion: None # [None, center, c, maximin, m, centermaximin, cm, correelation, corr]
      iterations: 1
      debug_print: False
    step_size_study: 
      flag: False
  recorder:
    flag: True
    file_name: "record.sql"
    includes: False<|MERGE_RESOLUTION|>--- conflicted
+++ resolved
@@ -84,11 +84,7 @@
     flag: True # If True, then storage is sized to provide steady-state storage    
   capacity_from_max_on_turbine_storage: False # if True, then days of storage is ignored and storage capacity is based on how much h2 storage fits on the turbines in the plant using Kottenstete 2003.
   type: "salt_cavern" # can be one of ["none", "pipe", "turbine", "pressure_vessel", "salt_cavern", "lined_rock_cavern"]  
-<<<<<<< HEAD
-  days: 8.5 # [days] how many days worth of production we should be able to store (this is ignored if `capacity_from_max_on_turbine_storage` is set to True)
-=======
   days: 0 # [days] how many days worth of production we should be able to store (this is ignored if `capacity_from_max_on_turbine_storage` is set to True)
->>>>>>> 81e55f86
 # platform:
 #   opex_rate: 0.0111 # % of capex to determine opex (see table 5 in https://www.acm.nl/sites/default/files/documents/study-on-estimation-method-for-additional-efficient-offshore-grid-opex.pdf)
 #   installation_days: 14 # days
@@ -129,20 +125,12 @@
     electricity_ptc: 0.003 # $0.003/kW (this is base, see inflation adjustment in option 3)
     h2_ptc: 0.6 # $0.60/kg h2 produced - assumes net zero but not meeting prevailing wage requirements - does this need to be
     # adjusted for inflation from 2022 dollars to claim date, probably constant after claim date?
-<<<<<<< HEAD
-    h2_storage_itc: 0
-=======
     h2_storage_itc: 0.06
->>>>>>> 81e55f86
   option3: # same as option 5, but assuming prevailing wages are met --> 5x multiplier on both PTCs
     electricity_itc: 0
     electricity_ptc: 0.015 # $/kWh 1992 dollars
     h2_ptc: 3.00 # $/kg 2022 dollars - do not adjust for inflation
-<<<<<<< HEAD
-    h2_storage_itc: 0
-=======
     h2_storage_itc: 0.3
->>>>>>> 81e55f86
   # bonus options, option 5 and 6 but ITC equivalents
   option4: # prevailing wages not met
     electricity_itc: 0.06 # %/100 capex
@@ -155,21 +143,13 @@
     electricity_itc: 0.30 # %/100 capex
     electricity_ptc: 0.0 # $/kWh 1992 dollars
     h2_ptc: 3.00 # $/kg of h2 produced 2022 dollars - do adjust for inflation every year applied and until application year
-<<<<<<< HEAD
-    h2_storage_itc: 0
-=======
     h2_storage_itc: 0.3
->>>>>>> 81e55f86
   option6: # assumes prevailing wages are met, and includes 10% bonus credit of domestic content (100% of steel and iron
   # and mfg. components from the US)
     electricity_itc: 0.40 # %/100 capex
     electricity_ptc: 0.0 # $/kWh 1992 dollars
     h2_ptc: 3.00 # $/kg of h2 produced 2022 dollars - do adjust for inflation every year applied and until application year
-<<<<<<< HEAD
-    h2_storage_itc: 0
-=======
     h2_storage_itc: 0.4
->>>>>>> 81e55f86
   option7: # assumes prevailing wages are met, and includes 10% bonus credit of domestic content (100% of steel and iron
   # and mfg. components from the US)
     electricity_itc: 0.0 # %/100 capex
