import pyomo.environ as pyomo
import numpy as np
import os

def list2dict(lst):
    dct = {}
    for i,v in enumerate(lst):
        dct[i] = v
    return dct


class batteryCell:
    def __init__(self):
        self.a = 0.8587             # [V]   Slope of linear voltage SOC model
        self.b = 3.2768             # [V]   Intercept of linear voltage SOC model
        self.avgV = 3.70615         # [V]   Average cell voltage through SOC range
        self.nomV = 4.1355          # [V]   Nominal cell voltage 
        self.intR = 0.1394          # [Ohm] Internal cell resistance
        self.cap = 3.4              # [Ah]  Cell capacity
        self.C_p = 3.               # [hr]  Charge C-rate?
        self.C_n = 0.0401           # [hr]  Discharge C-rate?
        self.socLB = 0.1            # [-]   State-of-charge lower bound
        self.socUB = 0.9            # [-]   State-of-charge upper bound

    def updateBatteryCellSpecs(self, **kwargs):
        """
        Parameter   [Units]             Description
        ----------------------------------------------------
        a           [V]                 Slope of linear voltage SOC model  \n
        b           [V]                 Intercept of linear voltage SOC model \n
        avgV        [V]                 Average cell voltage through SOC range \n
        nomV        [V]                 Nominal cell voltage \n
        intR        [Ohm]               Internal cell resistance \n
        cap         [Ah]                Cell capacity \n
        C_p         [hr]                Charge C-rate \n
        C_n         [hr]                Discharge C-rate \n
        socLB       [-]                 State-of-charge lower bound \n
        socUB       [-]                 State-of-charge upper bound
        """
        for key in kwargs.keys():
            if hasattr(self, key):
                setattr(self, key, kwargs[key])
            else:
                print("Error: " + key + " is not a attribute name in the BatteryCell class.")

class SimpleBattery:
    def __init__(self, Cell, capD, voltD, powD):
        """
        Parameter   [Units]      Description
        ----------------------------------------------------
        Cell        [-]          batteryCell class \n
        capD        [kWh]        Desired battery capacity \n
        voltD       [V]          Desired battery voltage \n
        powD        [kW]         Desired battery power
        """
        ## TODO: Should calculations be based on nominal voltage? or average voltage?
        self.cell = Cell    # Save batteryCell

        # cells in series, nominal battery voltage, and avgerage battery voltage
        self.series_Ncells = int((voltD + self.cell.nomV)/self.cell.nomV)     # ceiling
        self.nomV = self.series_Ncells*self.cell.nomV
        self.avgV = self.series_Ncells*self.cell.avgV
        self.desV = voltD

        # cells in parallel, total cells in battery, and nominal battery capacity
        self.par_Nstrings = int((capD*1000.0 + self.nomV*self.cell.cap)/(self.nomV*self.cell.cap))   # ceiling
        self.Ncells = self.series_Ncells * self.par_Nstrings
        self.nomC = self.par_Nstrings*self.nomV*self.cell.cap/1000.0       # [kWh]
        self.desC = capD

        self.desP = powD    ## TODO: should we have a charge and a discharge spec?  Should this be based on the C-rate?

        ## TODO: add DC/AC inverter and AC/DC converter BOS specs (could use SAM inverter library to get these values)
        # TODO: size BoS based on power inputs and outputs
        # Charging: AC/DC converter
        self.alphaP = 50.0       # [kW] No-load losses                       (conv['inv_snl_pso']*Bat['number_converters']/1.e3)
        self.betaP = 0.02        # [-] Converting efficiency (ish)           ((conv['inv_snl_pdco'] - conv['inv_snl_pso'])/conv['inv_snl_paco'] - 1)

        # Discharging: DC/AC inverter
        self.alphaN = 50.0       # [kW] No-load losses                       (conv['inv_snl_pso']*Bat['number_converters']/1.e3)
        self.betaN = 0.02        # [-] Converting efficiency (ish)           ((conv['inv_snl_pdco'] - conv['inv_snl_pso'])/conv['inv_snl_paco'] - 1)

        # Charge and Discharge efficiencies for Simple battery - Assuming a round-trip efficiency of 85%
        self.etaP = 0.922        # [-] charge efficiency
        self.etaN = 0.922        # [-] discharge efficiency

    def setChargeDisChargeEff(self, etaP, etaN):
        """
        Parameter   [Units]      Description
        ----------------------------------------------------
        etaP        [-]          Charge efficiency \n
        etaN        [-]          Discharge efficiency
        """
        self.etaP = etaP
        self.etaN = etaN

class param:
    def __init__(self, val, time_index = False):
        self.val = val
        self.time_index = time_index

class dispatch_problem:
    def __init__(self, prob_horizon, battery, simplebatt = True):
        """

        Parameter       [Units]      Description
        ----------------------------------------------------
        prob_horizon    [-]          Number of time steps in problem horizon \n`
        battery         [-]          Battery class object \n
        simplebatt      bool         Model battery using simple or detailed approach
        """
        self.logname = 'battery_dispatch_optimization.log'
        try:
            os.remove(self.logname)
        except:
            pass

        ## condition off if battery is a StandAloneBattery or a Battery Class
        self.battery = battery          # Saving battery class
        self.simplebatt = simplebatt

        ## ============= Dispatch Model =====================
        self.nt = prob_horizon                          # [-]       Number of time steps in problem horizon

        ## =============== Parameters =======================
        self.gamma = param(0.999)                       # [-]       Exponential time weighting factor

        # Time-index Parameters - Initialize but empty 
        self.P = param({}, time_index=True)           # [$/kWh]   Normalized grid electricity price in time t
        self.Wnet = param({}, time_index=True)        # [kW]      Net grid transmission upper limit in time t
        self.Wpv = param({}, time_index=True)         # [kW]      Available PV array power in time t
        self.Wwf = param({}, time_index=True)         # [kW]      Available wind farm power in time t

<<<<<<< HEAD
        if self.battery.__class__.__name__ == 'StandAloneBattery':
            self.Delta = param(8760. / len(self.battery.BatteryCell.batt_room_temperature_celsius) )   # TODO: There might be a better way to get Delta however this work
=======
        if self.battery.__class__.__name__ == 'Battery':
            self.Delta = param(8760. / len(self.battery.BatteryCell.batt_room_temperature_celsius) )   # There might be a better way to get Delta however this work
>>>>>>> 6f2432c7
            self.NTday = int(round(24/self.Delta.val))      # [-]       Number of time periods in day
            self.initStandAloneBattery()

        elif self.battery.__class__.__name__ == 'SimpleBattery':
            self.Delta = param(1.0)                         # [hr]      Time step duration
                # NOTE: this assumes hourly step size, this should be adjusted in future support
            self.NTday = int(round(24/self.Delta.val))      # [-]       Number of time periods in day
            self.initSimpleBattery()
        else:
            raise TypeError('battery class object must be either a SimpleBattery or a StandAloneBattery. Other classes are not currently supported.')

        # Cost Parameters TODO: Update these values
        self.CbP = param(0.002)                         # [$/kWh_DC]        Operating cost of battery charging
        self.CbN = param(0.002)                         # [$/kWh_DC]        Operating cost of battery discharging 
        if self.battery.__class__.__name__ == 'Battery':
            self.Clc = param(0.06*self.battery.BatterySystem.batt_computed_bank_capacity)
        elif self.battery.__class__.__name__ == 'SimpleBattery':
            self.Clc = param(0.06*self.battery.nomC)        # [$/lifecycle]     Lifecycle cost for battery
        self.CdeltaW = param(0.001)                     # [$/DeltaKW_AC]    Penalty for change in net power production
        self.Cpv = param(0.0015)                        # [$/kWh_DC]        Operating cost of photovolaic array
        self.Cwf = param(0.005)                         # [$/kWh_AC]        Operating cost of wind farm

        ## =============== Variables =======================
        # TODO: create script that includes variables based on configuration

        # Continuous Variables
        self.ContVars = [
            'blc'                                       # [-]       Battery lifecycle count
        ]

        # Continuous Time-indexed Variables 
        self.ContTimeVars = [
            'bsoc',                                     # [-]       Battery state of charge in time period t
            'wdotBC',                                    # [kW_DC]   Power into the battery at time t
            'wdotBD',                                    # [kW_DC]   Power out of the battery at time t 
            #'wdotdelta',                                # [kW_AC]   Change in grid elctricity production at time t
            'wdotPV',                                   # [kW_DC]   Power from the photovoltaic array at time t
            'wdotS',                                    # [kW_AC]   Electrical power sold to the grid at time t
            'wdotP',                                    # [kW_AC]   Electrical power purchased to the grid at time t
            'wdotWF'                                    # [kW_AC]   Power from the wind farm at time t
        ]

        # Binary Time-index Variables
        self.BinTimeVars = [
            'yP', 'yN',                                 # 1 if battery is charging or discharging in time t; 0 Otherwise
            #'yPV',                                      # 1 if the photovoltaic array is generating in time t; 0 Otherwise
            #'yWF'                                       # 1 if the wind farm is generating power at time period t; 0 otherwise
        ]

        if not self.simplebatt:
            det_vars = [
                'iP',                                       # [kA]      Battery current for charge in time period t
                'iN',                                       # [kA]      Battery current for discharge in time period t
                # Aux variables
                'zP',                                       # [kA]      = iP[t] * bsoc[t-1]
                'xP',                                       # [kA]      = iP[t] * yP[t]
                'zN',                                       # [kA]      = iN[t] * bsoc[t-1]
                'xN',                                       # [kA]      = iN[t] * yN[t]
                #'vsoc',                                    # [V]       Battery voltage in time period t (This doesn't actual exist in the linear formulation)
            ]
            self.ContTimeVars.extend(det_vars)

    def initStandAloneBattery(self):
        ## Initializes dispatch model using SimpleBattery class

        # TODO: I would like to add conditions on where the battery is place within the system (i.e., off the AC or DC bus)
        # TODO: update default values in initalization
        # PV array parameters
            # DC-to-AC inverter parameters
        # self.alphaI = param(0.0)                        # [kW_AC]   inverter slope linear approximations of DC-to-AC efficiency
        # self.betaI = param(0.0)                         # [-]       inverter intercept linear approximations of DC-to-AC efficiency
        # self.WminI = param(0.0)                         # [kW_DC]   inverter minimum DC power limit
        # self.WmaxI = param(0.0)                         # [kW_DC]   inverter maximum DC power limit

            # DC-to-DC converter parameters
        # self.alphaC = param(0.0)                        # [kW]      converter slope linear approximations of DC-to-DC efficiency
        # self.betaC = param(0.0)                         # [-]       converter intercept linear approximations of DC-to-DC efficiency
        # self.WminC = param(0.0)                         # [kW_DC]   converter minimum DC power limit
        # self.WmaxC = param(0.0)                         # [kW_DC]   converter maximum DC power limit

        # Wind parameters
        # self.WminWF = param(0.0)                        # [kW_AC]   Minimum power output for wind farm

        B = self.battery.BatterySystem
        BC = self.battery.BatteryCell

        # Battery parameters
        if self.simplebatt:
            # TODO: update these using SAM model
            self.etaP = param(0.95)          # [-]       Battery Charging efficiency
            self.etaN = param(0.95)          # [-]       Battery Discharging efficiency

            self.CB = param(B.batt_computed_bank_capacity)                                            # [kWh]     Battery manufacturer-specified capacity
        else:
            self.CB = param(B.batt_computed_bank_capacity/(BC.batt_Vfull*B.batt_computed_series) )       # [kAh] Battery manufacturer-specified capacity

            # Calculating linear approximation for Voltage as a function of state-of-charge
            SOCnom = (BC.batt_Qfull - BC.batt_Qnom)/BC.batt_Qfull
            if False:
                # Using cell exp and nom voltage points
                SOCexp = (BC.batt_Qfull - BC.batt_Qexp)/BC.batt_Qfull

                a = (BC.batt_Vexp - BC.batt_Vnom)/(SOCexp - SOCnom)
                b = BC.batt_Vexp - a*SOCexp
            else:
                # Using Cell full and nom voltage points 
                a = (BC.batt_Vfull - BC.batt_Vnom)/(1.0 - SOCnom)
                b = BC.batt_Vfull - a

            self.AV = param(B.batt_computed_series * a)   # [V]       Battery linear voltage model slope coefficient
            self.BV = param(B.batt_computed_series * b)   # [V]       Battery linear voltage model intercept coefficient

            ## TODO: how should this be handled?
            self.alphaP = param(0)    # [kW_DC]   Bi-directional intercept for charge
            self.betaP = param(0)      # [-]   Bi-directional slope for charge
            
            self.alphaN = param(0)    # [kW_DC]   Bi-directional intercept for discharge
            self.betaN = param(0)      # [-]   Bi-directional slope for discharge

            # TODO: Is Iavg right? Average between zero and averge of charge and discharge max
            self.Iavg = param((B.batt_current_discharge_max + B.batt_current_charge_max)/4.)       # [A]       Typical current expected from the battery for both charge and discharge
            self.Rint = param(BC.batt_resistance*B.batt_computed_series/B.batt_computed_strings)  # [Ohms]    Battery internal resistance

            ## Charge current limits
            self.ImaxP = param(B.batt_current_charge_max/1000.0)        # [kA]      Battery charge maximum current
            self.IminP = param(0.0)                                     # [kA]      Battery charge minimum current
            
            ## Discharge current limits
            self.ImaxN = param(B.batt_current_discharge_max/1000.0)     # [kA]      Battery discharge maximum current
            self.IminN = param(0.0)                                     # [kA]      Battery discharge minimum current

        self.PmaxB = param(B.batt_power_discharge_max_kwdc)             # [kW_DC]   Battery maximum power rating
        self.PminB = param(0.0)                                         # [kW_DC]   Battery minimum power rating

        self.SmaxB = param(BC.batt_maximum_SOC/100.0)     # [-]       Battery maximum state of charge
        self.SminB = param(BC.batt_minimum_SOC/100.0)     # [-]       Battery minimum state of charge

    def initSimpleBattery(self):
        ## Initializes dispatch model using SimpleBattery class

        # TODO: I would like to add conditions on where the battery is place within the system (i.e., off the AC or DC bus)
        # TODO: update default values in initalization
        # PV array parameters
            # DC-to-AC inverter parameters
        # self.alphaI = param(0.0)                        # [kW_AC]   inverter slope linear approximations of DC-to-AC efficiency
        # self.betaI = param(0.0)                         # [-]       inverter intercept linear approximations of DC-to-AC efficiency
        # self.WminI = param(0.0)                         # [kW_DC]   inverter minimum DC power limit
        # self.WmaxI = param(0.0)                         # [kW_DC]   inverter maximum DC power limit

            # DC-to-DC converter parameters
        # self.alphaC = param(0.0)                        # [kW]      converter slope linear approximations of DC-to-DC efficiency
        # self.betaC = param(0.0)                         # [-]       converter intercept linear approximations of DC-to-DC efficiency
        # self.WminC = param(0.0)                         # [kW_DC]   converter minimum DC power limit
        # self.WmaxC = param(0.0)                         # [kW_DC]   converter maximum DC power limit

        # Wind parameters
        # self.WminWF = param(0.0)                        # [kW_AC]   Minimum power output for wind farm

        # Battery parameters
        if self.simplebatt:
            self.etaP = param(self.battery.etaP)          # [-]       Battery Charging efficiency
            self.etaN = param(self.battery.etaN)          # [-]       Battery Discharging efficiency

            self.CB = param(self.battery.nomC)            # [kWh]     Battery manufacturer-specified capacity
        else:
            self.CB = param(self.battery.nomC/self.battery.nomV)    # [kAh] Battery manufacturer-specified capacity (was average voltage??, changed it to nominal)

            self.AV = param(self.battery.series_Ncells*self.battery.cell.a)   # [V]       Battery linear voltage model slope coefficient
            self.BV = param(self.battery.series_Ncells*self.battery.cell.b)   # [V]       Battery linear voltage model intercept coefficient

            self.alphaP = param(self.battery.alphaP)    # [kW_DC]   Bi-directional intercept for charge
            self.betaP = param(self.battery.betaP)      # [-]   Bi-directional slope for charge
            
            self.alphaN = param(self.battery.alphaN)    # [kW_DC]   Bi-directional intercept for discharge
            self.betaN = param(self.battery.betaN)      # [-]   Bi-directional slope for discharge

            ## Charge current limits
            self.ImaxP = param(self.CB.val/(self.battery.cell.C_p + self.Delta.val))        # [kA]      Battery charge maximum current
            self.IminP = param(0.0)                                                         # [kA]      Battery charge minimum current
            
            ## Discharge current limits
            self.ImaxN = param(min(2.*self.CB.val,self.CB.val/(self.battery.cell.C_n + self.Delta.val)))  # [kA]      Battery discharge maximum current
            self.IminN = param(0.0)                                                                       # [kA]      Battery discharge minimum current

            # TODO: Is Iavg right? Seems like C_n and C_p should be taken into account
            ## Average between zero and Average charge and discharge current
            self.Iavg = param(((self.ImaxP.val + self.ImaxN)/4.)*1000.0)                                    # [A]       Typical current expected from the battery for both charge and discharge
            #self.Iavg = param((self.battery.nomC/self.battery.avgV)*1000.0)                                # [A]       Typical current expected from the battery for both charge and discharge
            self.Rint = param(self.battery.cell.intR*self.battery.series_Ncells/self.battery.par_Nstrings)  # [Ohms]    Battery internal resistance


        self.PmaxB = param(self.battery.desP)           # [kW_DC]   Battery maximum power rating
        self.PminB = param(0.0)                         # [kW_DC]   Battery minimum power rating

        self.SmaxB = param(self.battery.cell.socUB)     # [-]       Battery maximum state of charge
        self.SminB = param(self.battery.cell.socLB)     # [-]       Battery minimum state of charge

    # TODO: updated this using **kwargs
    def updateParameters(self, local_params, time_index=False):
        for p in local_params:
            if p != 'self':
                if type(local_params[p]) == list:
                    setattr(self, p, param(list2dict(local_params[p]), time_index = time_index) )
                else:
                    setattr(self, p, param(local_params[p]) )

    def updateSolarWindResGrid(self, P, Wnet, Wpv, Wwf):
        """
        Parameter   [Units]             Description
        ----------------------------------------------------
        P_t         [$/kWh]             Normalized grid electricity price in time t \n
        Wnet_t      [kW]                Net grid transmission upper limit in time t \n
        Wpv_t       [kW]                Available PV array power in time t \n
        Wwf_t       [kW]                Available wind farm power in time t \n
        * NOTE: Data type is Lists of problem horizon length TODO: add a check here
        """
        self.updateParameters(locals(), time_index=True)

    def updateInverterParams(self, alphaI, betaI, WminI, WmaxI):
        """
        Parameter   [Units]             Description
        ----------------------------------------------------
        alphaI      [kW_AC]             Inverter slope linear approximations of DC-to-AC efficiency \n
        betaI       [-]                 Inverter intercept linear approximations of DC-to-AC efficiency \n
        WminI       [kW_DC]             Inverter minimum DC power limit \n
        WmaxI       [kW_DC]             Inverter maximum DC power limit
        """
        #self.updateParameters(locals())
        pass

    def updateConverterParams(self, alphaC, betaC, WminC, WmaxC):
        """
        Parameter   [Units]             Description
        ----------------------------------------------------
        alphaC      [kW]                Converter slope linear approximations of DC-to-DC efficiency \n
        betaC       [-]                 Converter intercept linear approximations of DC-to-DC efficiency \n
        WminC       [kW_DC]             Converter minimum DC power limit \n
        WmaxC       [kW_DC]             Converter maximum DC power limit
        """
        #self.updateParameters(locals())
        pass

    def updateCostParams(self, CbP, CbN, Clc, CdeltaW, Cpv, Cwf):
        """
        Parameter   [Units]             Description
        ----------------------------------------------------
        CbP         [$/kWh_DC]          Operating cost of battery charging \n
        CbN         [$/kWh_DC]          Operating cost of battery discharging \n
        Clc         [$/lifecycle]       Lifecycle cost for battery \n
        CdeltaW     [$/DeltaKW_AC]      Penalty for change in net power production \n
        Cpv         [$/kWh_DC]          Operating cost of photovolaic array \n
        Cwf         [$/kWh_AC]          Operating cost of wind farm
        """
        self.updateParameters(locals())

    def updateSimpleBatteryParams(self, etaP, etaN, CB, PmaxB, PminB, SmaxB, SminB):
        """
        Parameter   [Units]             Description
        ----------------------------------------------------
        etaP        [-]                 Battery Charging efficiency \n
        etaN        [-]                 Battery Discharging efficiency \n
        CB          [kWh]               Battery manufacturer-specified capacity \n
        PmaxB       [kW_DC]             Battery maximum power rating \n
        PminB       [kW_DC]             Battery minimum power rating \n
        SmaxB       [-]                 Battery maximum state of charge \n
        SminB       [-]                 Battery minimum state of charge 
        """
        #self.updateParameters(locals())
        pass

    def updateInitialConditions(self, bsoc0):
        """
        Parameter   [Units]             Description
        ----------------------------------------------------
        bsoc0       [-]                 Initial battery state of charge
        """
        self.updateParameters(locals())

    def initializeOptModel(self):
        mod = pyomo.ConcreteModel()

        # ====== Sets =======
        mod.T = pyomo.Set(initialize = range(self.nt) )    #set of time periods
        mod.D = pyomo.Set(initialize = range(int(self.nt/self.NTday)) )  #set of days

        def dt_init(mod):
            return ((d,t) for d in mod.D for t in list(range((d)*self.NTday, (d)*self.NTday + (self.NTday - 1))))
        mod.DT = pyomo.Set(dimen=2, initialize = dt_init)

        # ====== Creating Parameters =======
        for key in self.__dict__.keys():
            attr = getattr(self, key)
            if type(attr) == param:
                if attr.time_index:
                    setattr(mod, key, pyomo.Param(mod.T, initialize = attr.val, mutable = True, within = pyomo.Reals))
                else:
                    setattr(mod, key, pyomo.Param(initialize = attr.val, mutable = True))

        # ====== Creating Variables ======
        for var in self.ContVars:
            setattr(mod, var, pyomo.Var(domain = pyomo.NonNegativeReals))
        for var in self.ContTimeVars:
            setattr(mod, var, pyomo.Var( mod.T, domain = pyomo.NonNegativeReals))
        for var in self.BinTimeVars:
            setattr(mod, var, pyomo.Var( mod.T, domain = pyomo.Binary))

        setattr(mod,'bsocm', pyomo.Var( mod.D, domain = pyomo.NonNegativeReals))

        # ====== Objective =======

        def obj(mod):
            return ( sum((mod.gamma**t)*mod.Delta*mod.P[t]*(mod.wdotS[t] - mod.wdotP[t]) 
                                - ((1/mod.gamma)**t)*mod.Delta*(mod.Cpv*mod.wdotPV[t] 
                                                                    + mod.Cwf*mod.wdotWF[t] 
                                                                    + mod.CbP*mod.wdotBC[t] 
                                                                    + mod.CbN*mod.wdotBD[t]) 
                                for t in mod.T) - mod.Clc*mod.blc - 3000*sum((1 - mod.bsocm[d]) for d in mod.D))
        mod.objective = pyomo.Objective(rule = obj, sense = pyomo.maximize)
        # NOTE: Currently, curtailment is free.  Is this activity free in reality? or is there a small operating cost assocate with it?

        # ====== Constraints =======

        #### Depth of discharge per day
        def minDoD_perDay(mod, d, t):
                return (mod.bsocm[d] <= mod.bsoc[t])
        mod.minDoD_perDay = pyomo.Constraint(mod.DT, rule = minDoD_perDay)

        # System power balance with respect to AC bus
        if self.simplebatt:
            def power_balance(mod, t):
                return (mod.wdotS[t] #- mod.wdotP[t]            # Currently cannot purchase from the grid
                                        == mod.wdotWF[t] 
                                                + mod.wdotPV[t] 
                                                + mod.etaN*mod.wdotBD[t]
                                                - (1/mod.etaP)*mod.wdotBC[t])
        else:
            def power_balance(mod, t):
                return (mod.wdotS[t] #- mod.wdotP[t]
                                        == mod.wdotWF[t]
                                                + mod.wdotPV[t]
                                                + (mod.wdotBD[t] - mod.alphaN*mod.yN[t])/(1+mod.betaN)
                                                - ((1+mod.betaP)*mod.wdotBC[t] + mod.alphaP*mod.yP[t])  )
        mod.power_balance = pyomo.Constraint(mod.T, rule = power_balance)

        # PV resource bound
        def PV_resource(mod, t):
            return mod.wdotPV[t] <= mod.Wpv[t]
        mod.PV_resource = pyomo.Constraint(mod.T, rule = PV_resource)

        # Wind farm resource bound
        def WF_resource(mod, t):
            return mod.wdotWF[t] <= mod.Wwf[t]
        mod.WF_resource = pyomo.Constraint(mod.T, rule = WF_resource)

        # Net grid limit imposed
        def Wnet_limit(mod, t):
            return mod.wdotS[t] <= mod.Wnet[t]
        mod.Wnet_limit = pyomo.Constraint(mod.T, rule = Wnet_limit)

        # Battery State-of-Charge balance
        if self.simplebatt:
            # power accounting
            def battery_soc(mod, t):
                return (mod.bsoc[t] == (mod.bsoc0 if t == 0 else mod.bsoc[t-1]) 
                                        + mod.Delta*(mod.wdotBC[t] - mod.wdotBD[t])/mod.CB)
        else:
            # current accounting
            def battery_soc(mod, t):
                return (mod.bsoc[t] == (mod.bsoc0 if t == 0 else mod.bsoc[t-1]) 
                                        + mod.Delta*(mod.iP[t]*(0.95) - mod.iN[t])*(0.95)/mod.CB)       # TODO: adjustment factor
        mod.battery_soc = pyomo.Constraint(mod.T, rule = battery_soc)

        # Battery State-of-Charge bounds
        def soc_lower_bound(mod, t):
            return mod.bsoc[t] >= mod.SminB
        mod.soc_lower_bound = pyomo.Constraint(mod.T, rule = soc_lower_bound)

        def soc_upper_bound(mod, t):
            return mod.bsoc[t] <= mod.SmaxB
        mod.soc_upper_bound = pyomo.Constraint(mod.T, rule = soc_upper_bound)

        # Battery Charging power bounds
        def chargeP_lower_bound(mod, t):
            return mod.wdotBC[t] >= mod.PminB*mod.yP[t]
        mod.chargeP_lower_bound = pyomo.Constraint(mod.T, rule = chargeP_lower_bound)

        def chargeP_upper_bound(mod, t):
            return mod.wdotBC[t] <= mod.PmaxB*mod.yP[t]
        mod.chargeP_upper_bound = pyomo.Constraint(mod.T, rule = chargeP_upper_bound)

        # Battery Discharging power Bounds
        def dischargeP_lower_bound(mod, t):
            return mod.wdotBD[t] >= mod.PminB*mod.yN[t]
        mod.dischargeP_lower_bound = pyomo.Constraint(mod.T, rule = dischargeP_lower_bound)

        def dischargeP_upper_bound(mod, t):
            return mod.wdotBD[t] <= mod.PmaxB*mod.yN[t]
        mod.dischargeP_upper_bound = pyomo.Constraint(mod.T, rule = dischargeP_upper_bound)

        # Battery can only charge or discharge in a time period
        def charge_discharge_packing(mod, t):
            return mod.yP[t] + mod.yN[t] <= 1.
        mod.charge_discharge_packing = pyomo.Constraint(mod.T, rule = charge_discharge_packing)

        # Battery lifecycle counting TODO: should this be based on battery discharge?
        
        if self.simplebatt:
            # power accounting
            def bat_lifecycle(mod):
                return mod.blc == (mod.Delta/mod.CB)*sum(mod.wdotBC[t] for t in mod.T)
        else:
            # current accounting
            def bat_lifecycle(mod):
                return mod.blc == (mod.Delta/mod.CB)*sum((0.8*mod.iN[t] - 0.8*mod.zN[t]) for t in mod.T)
                #return mod.blc == (mod.Delta/mod.CB)*sum((mod.gamma**t)*(mod.iP[t]) for t in mod.T)
        
        #def bat_lifecycle(mod):
        #    return mod.blc == (mod.Delta/mod.CB)*sum(mod.wdotBC[t] for t in mod.T)
        mod.bat_lifecycle = pyomo.Constraint(rule = bat_lifecycle)

        ## Detailed battery constraints
        if not self.simplebatt:
            # Discharge current bounds
            def discharge_current_upper_soc(mod, t):
                return mod.iN[t] <= mod.ImaxN * (mod.bsoc0 if t == 0 else mod.bsoc[t-1])
            mod.discharge_current_upper_soc = pyomo.Constraint(mod.T, rule = discharge_current_upper_soc)

            def discharge_current_upper(mod, t):
                return mod.iN[t] <= mod.ImaxN * mod.yN[t]
            mod.discharge_current_upper = pyomo.Constraint(mod.T, rule = discharge_current_upper)

            def discharge_current_lower(mod, t):
                return mod.iN[t] >= mod.IminN * mod.yN[t]
            mod.discharge_current_lower = pyomo.Constraint(mod.T, rule = discharge_current_lower)

            # Charge current bounds
            def charge_current_upper_soc(mod, t):
                return mod.iP[t] <= mod.CB * (1 - (mod.bsoc0 if t == 0 else mod.bsoc[t-1]))/ mod.Delta
            mod.charge_current_upper_soc = pyomo.Constraint(mod.T, rule = charge_current_upper_soc)

            def charge_current_upper(mod, t):
                return mod.iP[t] <= mod.ImaxP * mod.yP[t]
            mod.charge_current_upper = pyomo.Constraint(mod.T, rule = charge_current_upper)

            def charge_current_lower(mod, t):
                return mod.iP[t] >= mod.IminP * mod.yP[t]
            mod.charge_current_lower = pyomo.Constraint(mod.T, rule = charge_current_lower)

            # Charge power (is equal to current*voltage)
            def charge_power(mod, t):
                return mod.wdotBC[t] == mod.AV*mod.zP[t] + (mod.BV + mod.Iavg*mod.Rint)*mod.xP[t]
            mod.charge_power = pyomo.Constraint(mod.T, rule = charge_power)

            def discharge_power(mod, t):
                return mod.wdotBD[t] == (mod.AV*mod.zN[t] + (mod.BV - mod.Iavg*mod.Rint)*mod.xN[t])*(1-0.1) #TODO:adjustment factor
            mod.discharge_power = pyomo.Constraint(mod.T, rule = discharge_power)

            # Aux. Variable bounds (xN[t] and xP[t]) (binary*continuous exact linearization)
            def auxN_lower_lim(mod, t):
                return mod.xN[t] >= mod.IminN * mod.yN[t]
            mod.auxN_lower_lim = pyomo.Constraint(mod.T, rule = auxN_lower_lim)

            def auxN_upper_lim(mod, t):
                return mod.xN[t] <= mod.ImaxN * mod.yN[t]
            mod.auxN_upper_lim = pyomo.Constraint(mod.T, rule = auxN_upper_lim)

            def auxN_diff_lower_lim(mod, t):
                return mod.iN[t] - mod.xN[t] >= - mod.ImaxN * (1 - mod.yN[t])
            mod.auxN_diff_lower_lim = pyomo.Constraint(mod.T, rule = auxN_diff_lower_lim)

            def auxN_diff_upper_lim(mod, t):
                return mod.iN[t] - mod.xN[t] <= mod.ImaxN * (1 - mod.yN[t])
            mod.auxN_diff_upper_lim = pyomo.Constraint(mod.T, rule = auxN_diff_upper_lim)

            def auxP_lower_lim(mod, t):
                return mod.xP[t] >= mod.IminP * mod.yP[t]
            mod.auxP_lower_lim = pyomo.Constraint(mod.T, rule = auxP_lower_lim)

            def auxP_upper_lim(mod, t):
                return mod.xP[t] <= mod.ImaxP * mod.yP[t]
            mod.auxP_upper_lim = pyomo.Constraint(mod.T, rule = auxP_upper_lim)

            def auxP_diff_lower_lim(mod, t):
                return mod.iP[t] - mod.xP[t] >= - mod.ImaxP * (1 - mod.yP[t])
            mod.auxP_diff_lower_lim = pyomo.Constraint(mod.T, rule = auxP_diff_lower_lim)

            def auxP_diff_upper_lim(mod, t):
                return mod.iP[t] - mod.xP[t] <= mod.ImaxP * (1 - mod.yP[t])
            mod.auxP_diff_upper_lim = pyomo.Constraint(mod.T, rule = auxP_diff_upper_lim)

            # Aux. Variable bounds (zP[t] and zN[t]) (continuous*continuous approx. linearization)
            ## zP[t] Aux variable
            def zp_lower_1(mod, t):
                return mod.zP[t] >= mod.ImaxP * (mod.bsoc0 if t == 0 else mod.bsoc[t-1]) + mod.SmaxB * mod.iP[t] - mod.SmaxB * mod.ImaxP
            mod.zp_lower_1 = pyomo.Constraint(mod.T, rule = zp_lower_1)

            def zp_lower_2(mod, t):
                return mod.zP[t] >= mod.IminP * (mod.bsoc0 if t == 0 else mod.bsoc[t-1]) + mod.SminB * mod.iP[t] - mod.SminB * mod.IminP
            mod.zp_lower_2 = pyomo.Constraint(mod.T, rule = zp_lower_2)

            def zp_upper_1(mod, t):
                return mod.zP[t] <= mod.ImaxP * (mod.bsoc0 if t == 0 else mod.bsoc[t-1]) + mod.SminB * mod.iP[t] - mod.SminB * mod.ImaxP
            mod.zp_upper_1 = pyomo.Constraint(mod.T, rule = zp_upper_1)

            def zp_upper_2(mod, t):
                return mod.zP[t] <= mod.IminP * (mod.bsoc0 if t == 0 else mod.bsoc[t-1]) + mod.SmaxB * mod.iP[t] - mod.SmaxB * mod.IminP
            mod.zp_upper_2 = pyomo.Constraint(mod.T, rule = zp_upper_2)

            ## zN[t] Aux variable
            def zn_lower_1(mod, t):
                return mod.zN[t] >= mod.ImaxN * (mod.bsoc0 if t == 0 else mod.bsoc[t-1]) + mod.SmaxB * mod.iN[t] - mod.SmaxB * mod.ImaxN
            mod.zn_lower_1 = pyomo.Constraint(mod.T, rule = zn_lower_1)

            def zn_lower_2(mod, t):
                return mod.zN[t] >= mod.IminN * (mod.bsoc0 if t == 0 else mod.bsoc[t-1]) + mod.SminB * mod.iN[t] - mod.SminB * mod.IminN
            mod.zn_lower_2 = pyomo.Constraint(mod.T, rule = zn_lower_2)

            def zn_upper_1(mod, t):
                return mod.zN[t] <= mod.ImaxN * (mod.bsoc0 if t == 0 else mod.bsoc[t-1]) + mod.SminB * mod.iN[t] - mod.SminB * mod.ImaxN
            mod.zn_upper_1 = pyomo.Constraint(mod.T, rule = zn_upper_1)

            def zn_upper_2(mod, t):
                return mod.zN[t] <= mod.IminN * (mod.bsoc0 if t == 0 else mod.bsoc[t-1]) + mod.SmaxB * mod.iN[t] - mod.SmaxB * mod.IminP
            mod.zn_upper_2 = pyomo.Constraint(mod.T, rule = zn_upper_2)

        self.OptModel = mod  # stores the optimization model


    def buildOptModel(self):
        #mod = self.OptModel

        # Create all constraints and objectives
        # Create a list to include in problem
        # Create model based on list
            # using .activate() and .deactivate
        pass


    def hybrid_optimization_call(self, printlogs = False):
        self.initializeOptModel() # Builds model
        
        #solver = pyomo.SolverFactory('scip')    # Haven't been able to install
        solver = pyomo.SolverFactory('glpk')    # Ref. on solver options: https://en.wikibooks.org/wiki/GLPK/Using_GLPSOL

        solver_opt = {}
        if printlogs:
            solver_opt['log'] = 'dispatch_instance.log'
        solver_opt['cuts'] = None
        solver_opt['mipgap'] = 0.1 #[%]?
        #solver_opt['tmlim'] = 300


        solver.solve(self.OptModel, options= solver_opt)
        #solver.solve(self.OptModel, options= solver_opt, tee=True)
        ## NEED to add a flag for infeasiable problems

        # appends dispatch_instance.log to dispatch.log
        if printlogs:
            fin = open('dispatch_instance.log', 'r')
            data = fin.read()
            fin.close()

            fout = open(self.logname, 'a+')
            fout.write("="*50 + "\n")
            fout.write(data)
            fout.close()

def calcMassSurfArea(model, **kwargs):
    """
    model                             StandAloneBattery
    specE_per_mass    [Wh/kg]         Energy content per unit mass
    specE_per_volume  [Wh/m^3]        Energy content per unit Volume
    """
    params = {}
    params['specE_per_mass'] = 197.33   #[Wh/kg]
    params['specE_per_volume'] = 501.25   #[Wh/L]
    params.update(kwargs)

    bcap = model.BatterySystem.batt_computed_bank_capacity     
    # mass calculation
    model.BatterySystem.batt_mass = bcap*1000./params['specE_per_mass']             #[kWh] -> [Wh]

    # suface area calculation (assuming perfect cube)
    model.BatterySystem.batt_surface_area = 6.0*(bcap/params["specE_per_volume"])**(2./3.)      #[kWh] -> [Wh] and [L] -> [m^3] (cancels out)
        
def setStatefulUsingStandAlone(BatteryStateful, StandAloneBattery):
    ## sets up Stateful battery class using StandAloneBattery class
    BCell = StandAloneBattery.BatteryCell
    BSys = StandAloneBattery.BatterySystem

    params = {}
    params['input_current'] = 0
    params['control_mode'] = 0  # control mode has to be updated if using power instead of current

    attrBCell = ['chem', 'initial_SOC', 'maximum_SOC', 'minimum_SOC', 
                    'LeadAcid_tn', 'LeadAcid_qn', 'LeadAcid_q10', 'LeadAcid_q20', 
                    'voltage_choice', 'Vnom_default', 'Vfull', 'Vexp', 'Vnom', 'Qfull', 
                    'Qexp', 'Qnom', 'C_rate', 'Cp', 'calendar_choice', 'calendar_q0', 
                    'calendar_a', 'calendar_b', 'calendar_c'] 
    
    for attr in attrBCell:
        if "LeadAcid" in attr:
            if "_q" in attr:
                params[attr.lower()] = getattr(BCell, attr + '_computed')
            else:
                params[attr.lower()] = getattr(BCell, attr)
        else:
            params[attr] = getattr(BCell,'batt_' + attr)

    attrBSys = ['mass', 'surface_area', 'loss_choice', 'replacement_option', 'replacement_capacity']
    for attr in attrBSys:
        params[attr] = getattr(BSys, 'batt_' + attr)

    params['nominal_energy'] = BSys.batt_computed_bank_capacity
    params['nominal_voltage'] = BSys.batt_computed_series * BCell.batt_Vnom
    params['dt_hr'] = 1.0   # TODO: update
    params['resistance'] = BCell.batt_resistance * BSys.batt_computed_series/BSys.batt_computed_strings  #TODO: is this for the cell or whole battery??
    params['h'] = BCell.batt_h_to_ambient
    params['T_room_init'] = BCell.batt_room_temperature_celsius[0]

    params['cap_vs_temp'] = [list(x) for x in BCell.cap_vs_temp]
    params['cycling_matrix'] = [list(x) for x in BCell.batt_lifetime_matrix]
    params['calendar_matrix'] = [list(x) for x in BCell.batt_calendar_lifetime_matrix]

    params['monthly_charge_loss'] = list(BSys.batt_losses_charging)
    params['monthly_discharge_loss'] = list(BSys.batt_losses_discharging)
    params['monthly_idle_loss'] = list(BSys.batt_losses_idle)
    params['schedule_loss'] = list(BSys.batt_losses)    # TODO: I think this is right
    params['replacement_schedule_percent'] = list(BSys.batt_replacement_schedule_percent)

    # set parameter values in BatteryStateful object
    for k, v in params.items():
        BatteryStateful.value(k, v)

    BatteryStateful.setup()
    return

if __name__ == '__main__':
    import matplotlib.pyplot as plt
    from hybrid.dispatch_plotting import gen_plot

    ## Create a battery for problem
    cell = batteryCell()
    battery = SimpleBattery(cell, 15000., 220, 5000)

    ndays = 4
    phorizon = int(24*ndays)

    HP = dispatch_problem(phorizon, battery, simplebatt = True)
    
    # Making up input data
    np.random.seed(1)
    P = list(np.random.rand(phorizon))
    P = [x/10. for x in P]
    Wnet = [10000.0] * phorizon
    
    Wwf = list(np.random.rand(phorizon))
    Wwf = [x*7500 for x in Wwf]

    Wpv = list(np.random.rand(phorizon))
    Wpv = [x*7500 for x in Wpv]
    for day in range(ndays):
       Wpv[24*day:24*day + 6] = [0.] * len(Wpv[24*day:24*day + 6])
       Wpv[24*day+19:24*(day+1)] = [0.] * len(Wpv[24*day+19:24*(day+1)])
    HP.updateSolarWindResGrid(P, Wnet, Wpv, Wwf)

    CbP = 0.002
    CbN = 0.002
    Clc = 0.06*HP.battery.nomC
    CdeltaW = 0.0
    Cpv = 0.001
    Cwf = 0.003
    HP.updateCostParams( CbP, CbN, Clc, CdeltaW, Cpv, Cwf)

    bsoc0 = 1.0
    HP.updateInitialConditions(bsoc0)

    HP.hybrid_optimization_call()

    time = [t for t in range(phorizon)]
    #plt.figure()
    # fig, ax1 = plt.subplots()
    # ax1.plot(time, Wpv, 'r', label = 'PV Resource')
    # ax1.plot(time, Wwf, 'b', label = 'Wind Resource')
    # ax1.plot(time, HP.OptModel.wdotS[:](), 'g', label = 'Sold Electricity')
    # plt.legend()
    
    # ax2 = ax1.twinx()
    # ax2.plot(time, P, 'k', label = 'Grid Price')
    # plt.legend()
    # fig.tight_layout()
    # plt.show()
    



    gen_plot(HP.OptModel, is_battery = True) #title = None, grid_check = []):

<|MERGE_RESOLUTION|>--- conflicted
+++ resolved
@@ -131,13 +131,8 @@
         self.Wpv = param({}, time_index=True)         # [kW]      Available PV array power in time t
         self.Wwf = param({}, time_index=True)         # [kW]      Available wind farm power in time t
 
-<<<<<<< HEAD
-        if self.battery.__class__.__name__ == 'StandAloneBattery':
-            self.Delta = param(8760. / len(self.battery.BatteryCell.batt_room_temperature_celsius) )   # TODO: There might be a better way to get Delta however this work
-=======
         if self.battery.__class__.__name__ == 'Battery':
             self.Delta = param(8760. / len(self.battery.BatteryCell.batt_room_temperature_celsius) )   # There might be a better way to get Delta however this work
->>>>>>> 6f2432c7
             self.NTday = int(round(24/self.Delta.val))      # [-]       Number of time periods in day
             self.initStandAloneBattery()
 
