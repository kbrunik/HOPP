--- conflicted
+++ resolved
@@ -62,10 +62,6 @@
         # P_input_external_kW = electricity_profile.iloc[:, 1].to_numpy()
         self.input_dict['P_input_external_kW'] = P_input_external_kW
 
-<<<<<<< HEAD
-=======
-
->>>>>>> 0f1883cd
         # self.power_supply_rating_MW = 15 # rating of the plant powering the electrolyzer
         self.electrolyzer_system_size_MW = 15
 
@@ -84,11 +80,8 @@
         self.stack_rating_kW = 1000  # 1 MW
         self.cell_active_area = 1250
         self.N_cells = 130
-<<<<<<< HEAD
-        # self.h2_per_kW = 0.02
-=======
+
         self.h2_per_kW = 0.02
->>>>>>> 0f1883cd
 
         # Constants:
         self.moles_per_g_h2 = 0.49606
@@ -113,24 +106,22 @@
         power_converter_efficiency = 0.95
         if self.input_dict['voltage_type'] == 'constant':
 
-<<<<<<< HEAD
             self.input_dict['P_input_external_kW'] = \
-                np.where(P_input_external_kW > (self.electrolyzer_system_size_MW *
-                                                1000),
-                         (self.electrolyzer_system_size_MW * 1000), P_input_external_kW)
+                np.where(self.input_dict['P_input_external_kW'] >
+                         (self.electrolyzer_system_size_MW * 1000),
+                         (self.electrolyzer_system_size_MW * 1000),
+                         self.input_dict['P_input_external_kW'])
 
             self.output_dict['curtailed_P_kW'] = \
-                np.where(P_input_external_kW > (self.electrolyzer_system_size_MW * 1000),
-                         (P_input_external_kW - (self.electrolyzer_system_size_MW * 1000)),
-                         0)
-
-=======
->>>>>>> 0f1883cd
+                np.where(self.input_dict['P_input_external_kW'] >
+                         (self.electrolyzer_system_size_MW * 1000),
+                         (self.input_dict['P_input_external_kW'] -
+                          (self.electrolyzer_system_size_MW * 1000)), 0)
+
             self.output_dict['current_input_external_Amps'] = \
                 (self.input_dict['P_input_external_kW'] * 1000 *
                  power_converter_efficiency) / (self.stack_input_voltage_DC *
                                                 self.system_design())
-
 
             self.output_dict['stack_current_density_A_cm2'] = \
                 self.output_dict['current_input_external_Amps'] / self.cell_active_area
@@ -155,19 +146,8 @@
         system - which may consist of multiple stacks connected together in
         series, parallel, or a combination of both.
         """
-        # print("self.electrolyzer_system_size_MW: ", self.electrolyzer_system_size_MW)
-        # print("self.stack_rating_kW: ", self.stack_rating_kW)
         h2_production_multiplier = (self.electrolyzer_system_size_MW * 1000) / \
                                    self.stack_rating_kW
-        # h2_production_multiplier = self.stack_rating_kW/(self.power_supply_rating_MW * 1000)
-<<<<<<< HEAD
-        # h2_production_multiplier = 1.0
-        # print("h2_production_multiplier: ", h2_production_multiplier)
-=======
-        # h2_production_multiplier = 1.0    
-        # print("h2_production_multiplier: ", h2_production_multiplier)      
->>>>>>> 0f1883cd
-        # self.output_dict['electrolyzer_system_size_MW'] = math.floor(self.power_supply_rating_MW)
         self.output_dict['electrolyzer_system_size_MW'] = self.electrolyzer_system_size_MW
         return h2_production_multiplier
 
@@ -472,7 +452,6 @@
 
     def simple_h2(self):
         """
-<<<<<<< HEAD
         Very simple h2 production model. Assumes constant efficiency and just
         multiplies the input power my a constant. Assumes the power signal passed in
         does not exceed the total electrolyzer rating.
@@ -480,18 +459,7 @@
         self.output_dict['h2_produced_kg_hr_system'] = self.input_dict['P_input_external_kW'] * self.h2_per_kW
 
 
-if __name__ == "__main__":
-=======
-        Very simple h2 production model. Assumes constant efficiency and just 
-        multiplies the input power my a constant. Assumes the power signal passed in
-        does not exceed the total electrolyzer rating.
-        """
-
-        self.output_dict['h2_produced_kg_hr_system'] = self.input_dict['P_input_external_kW']*self.h2_per_kW
-
-
 if __name__=="__main__":
->>>>>>> 0f1883cd
     # Example on how to use this model:
     in_dict = dict()
     out_dict = dict()
@@ -499,15 +467,6 @@
     electricity_profile = pd.read_csv('sample_wind_electricity_profile.csv')
     P_input_external_kW = electricity_profile.iloc[:, 1].to_numpy()
 
-<<<<<<< HEAD
-    el = PEM_electrolyzer_LT(in_dict, out_dict, P_input_external_kW)
-    el.h2_production_rate()
-    # # print("Hourly H2 production by stack (kg/hr): ", out_dict['stack_h2_produced_kg_hr'])
-    # # print("Hourly H2 production by system (kg/hr): ", out_dict['h2_produced_kg_hr_system'])
-    fig, axs = plt.subplots(2, 2)
-    fig.suptitle('PEM H2 Electrolysis Results for ' +
-                 str(out_dict['electrolyzer_system_size_MW']) + ' MW System')
-=======
     el = PEM_electrolyzer_LT(in_dict, out_dict,P_input_external_kW)
     el.h2_production_rate()
     print("Hourly H2 production by stack (kg/hr): ", out_dict['stack_h2_produced_kg_hr'][0:50])
@@ -515,7 +474,7 @@
     fig, axs = plt.subplots(2, 2)
     fig.suptitle('PEM H2 Electrolysis Results for ' +
                 str(out_dict['electrolyzer_system_size_MW']) + ' MW System')
->>>>>>> 0f1883cd
+
     axs[0, 0].plot(out_dict['stack_h2_produced_kg_hr'])
     axs[0, 0].set_title('Hourly H2 production by stack')
     axs[0, 0].set_ylabel('kg_h2 / hr')
@@ -532,20 +491,11 @@
     axs[1, 0].set_xlabel('Hour')
 
     total_efficiency = out_dict['total_efficiency']
-<<<<<<< HEAD
     system_h2_eff = (1 / total_efficiency) * 33.3
     system_h2_eff = np.where(total_efficiency == 0, 0, system_h2_eff)
 
     axs[1, 1].plot(system_h2_eff)
     axs[1, 1].set_title('Total Stack Energy Usage per mass net H2')
-=======
-    # total_efficiency = np.where(total_efficiency == 0, np.nan, total_efficiency)
-    system_h2_eff = (1/total_efficiency) * 33.3
-    system_h2_eff = np.where(total_efficiency == 0, 0, system_h2_eff)
-    axs[1, 1].plot(total_efficiency)
-    # axs[1, 1].plot(out_dict['stack_current_density_A_cm2'])
-    axs[1, 1].set_title('Hourly H2 Production Efficiency of Plant')
->>>>>>> 0f1883cd
     axs[1, 1].set_ylabel('kWh_e/kg_h2')
     axs[1, 1].set_xlabel('Hour')
 
@@ -553,8 +503,4 @@
     print("Annual H2 production (kg): ", np.sum(out_dict['h2_produced_kg_hr_system']))
     print("Annual energy production (kWh): ", np.sum(in_dict['P_input_external_kW']))
     print("H2 generated (kg) per kWH of energy generated by wind farm: ",
-<<<<<<< HEAD
-          np.sum(out_dict['h2_produced_kg_hr_system']) / np.sum(in_dict['P_input_external_kW']))
-=======
-        np.sum(out_dict['h2_produced_kg_hr_system']) / np.sum(in_dict['P_input_external_kW']))
->>>>>>> 0f1883cd
+          np.sum(out_dict['h2_produced_kg_hr_system']) / np.sum(in_dict['P_input_external_kW']))