from pathlib import Path
from typing import Union
from collections import OrderedDict

import numpy as np
from scipy.stats import pearsonr
import PySAM.GenericSystem as GenericSystem

from tools.analysis import create_cost_calculator
from hybrid.sites import SiteInfo
from hybrid.pv_source import PVPlant
from hybrid.wind_source import WindPlant
from hybrid.tower_source import TowerPlant
from hybrid.trough_source import TroughPlant
from hybrid.battery import Battery
from hybrid.grid import Grid
from hybrid.reopt import REopt
from hybrid.layout.hybrid_layout import HybridLayout
from hybrid.dispatch.hybrid_dispatch_builder_solver import HybridDispatchBuilderSolver
from hybrid.log import hybrid_logger as logger


class HybridSimulationOutput:
    def __init__(self, power_sources):
        self.power_sources = power_sources
        self.hybrid = 0
        self.pv = 0
        self.wind = 0
        self.tower = 0
        self.trough = 0
        self.battery = 0

    def create(self):
        return HybridSimulationOutput(self.power_sources)

    def __repr__(self):
        conts = "{"
        if 'pv' in self.power_sources.keys():
            conts += "\"pv\": " + str(self.pv) + ", "
        if 'wind' in self.power_sources.keys():
            conts += "\"wind\": " + str(self.wind) + ", "
        if 'tower' in self.power_sources.keys():
            conts += "\"tower\": " + str(self.tower) + ", "
        if 'trough' in self.power_sources.keys():
            conts += "\"trough\": " + str(self.trough) + ", "
        if 'battery' in self.power_sources.keys():
            conts += "\"battery\": " + str(self.battery) + ", "
        conts += "\"hybrid\": " + str(self.hybrid) + "}"
        return conts


class HybridSimulation:
    hybrid_system: GenericSystem.GenericSystem

    def __init__(self,
                 power_sources: dict,
                 site: SiteInfo,
                 interconnect_kw: float,
                 dispatch_options=None,
                 cost_info=None,
                 simulation_options=None):
        """
        Base class for simulating a hybrid power plant.

        Can be derived to add other sizing methods, financial analyses,
            methods for pre- or post-processing, etc

        :param power_sources: tuple of strings, float pairs
            names of power sources to include and their kw sizes
            choices include:
                    ('pv', 'wind', 'geothermal', 'tower', 'trough', 'battery')
        :param site: Site
            layout, location and resource data

        :param interconnect_kw: float
            power limit of interconnect for the site

        :param dispatch_options: dict
            For details see HybridDispatchOptions in hybrid_dispatch_options.py

        :param cost_info: dict
            optional dictionary of cost information

        :param simulation_options: dict
            optional nested dictionary; ie:
                {'pv': {'skip_financial'}}
        """
        self._fileout = Path.cwd() / "results"
        self.site = site
        self.sim_options = simulation_options if simulation_options else dict()

        self.power_sources = OrderedDict()
        self.pv: Union[PVPlant, None] = None
        self.wind: Union[WindPlant, None] = None
        self.tower: Union[TowerPlant, None] = None
        self.trough: Union[TroughPlant, None] = None
        self.battery: Union[Battery, None] = None
        self.dispatch_builder: Union[HybridDispatchBuilderSolver, None] = None
        self.grid: Union[Grid, None] = None

        temp = list(power_sources.keys())
        for k in temp:
            power_sources[k.lower()] = power_sources.pop(k)

        if 'pv' in power_sources.keys():
            self.pv = PVPlant(self.site, power_sources['pv'])
            self.power_sources['pv'] = self.pv
            logger.info("Created HybridSystem.pv with system size {} mW".format(power_sources['pv']))
        if 'wind' in power_sources.keys():
            self.wind = WindPlant(self.site, power_sources['wind'])
            self.power_sources['wind'] = self.wind
            logger.info("Created HybridSystem.wind with system size {} mW".format(power_sources['wind']))
        if 'tower' in power_sources.keys():
            self.tower = TowerPlant(self.site, power_sources['tower'])
            self.power_sources['tower'] = self.tower
            logger.info("Created HybridSystem.tower with system size {} MW".format(power_sources['tower']))
            # TODO: Check log output
        if 'trough' in power_sources.keys():
            self.trough = TroughPlant(self.site, power_sources['trough'])
            self.power_sources['trough'] = self.trough
            logger.info("Created HybridSystem.trough with system size {} MW".format(power_sources['trough']))
        if 'geothermal' in power_sources.keys():
            raise NotImplementedError("Geothermal plant not yet implemented")
        if 'battery' in power_sources.keys():
            self.battery = Battery(self.site, power_sources['battery'])
            self.power_sources['battery'] = self.battery
            logger.info("Created HybridSystem.battery with system capacity {} mWh".format(power_sources['battery']))

        # performs interconnection and curtailment energy limits
        self.grid = Grid(self.site, interconnect_kw)
        self.interconnect_kw = interconnect_kw
        self.power_sources['grid'] = self.grid

        self.layout = HybridLayout(self.site, self.power_sources)

        self.dispatch_builder = HybridDispatchBuilderSolver(self.site,
                                                            self.power_sources,
                                                            dispatch_options=dispatch_options)

        # Default cost calculator, can be overwritten
        self.cost_model = create_cost_calculator(self.interconnect_kw, **cost_info if cost_info else {})

        self.outputs_factory = HybridSimulationOutput(power_sources)

        if len(self.site.elec_prices.data):
            # if prices are provided, assume that they are in units of $/MWh so convert to $/KWh
            # if not true, the user should adjust the base ppa price
            self.ppa_price = 0.001
            self.dispatch_factors = self.site.elec_prices.data

    def setup_cost_calculator(self, cost_calculator: object):
        if hasattr(cost_calculator, "calculate_total_costs"):
            self.cost_model = cost_calculator

    @property
    def interconnect_kw(self):
        return self.grid.value("grid_interconnection_limit_kwac")

    @interconnect_kw.setter
    def interconnect_kw(self, ic_kw):
        self.grid.value("grid_interconnection_limit_kwac", ic_kw)

    @property
    def ppa_price(self):
        return self.grid.ppa_price

    @ppa_price.setter
    def ppa_price(self, ppa_price):
        for tech, _ in self.power_sources.items():
            getattr(self, tech).ppa_price = ppa_price
        self.grid.ppa_price = ppa_price

    @property
    def capacity_price(self):
        return self.grid.capacity_price

    @capacity_price.setter
    def capacity_price(self, cap_price_per_mw_year):
        for tech, _ in self.power_sources.items():
            getattr(self, tech).capacity_price = cap_price_per_mw_year
        self.grid.capacity_price = cap_price_per_mw_year

    @property
    def dispatch_factors(self):
        return self.grid.dispatch_factors

    @dispatch_factors.setter
    def dispatch_factors(self, dispatch_factors):
        for tech, _ in self.power_sources.items():
            if hasattr(self, tech):
                getattr(self, tech).dispatch_factors = dispatch_factors
        self.grid.dispatch_factors = dispatch_factors

    @property
    def discount_rate(self):
        return self.grid.value("real_discount_rate")

    @discount_rate.setter
    def discount_rate(self, discount_rate):
        for k, _ in self.power_sources.items():
            if hasattr(self, k):
                getattr(self, k).value("real_discount_rate", discount_rate)
        self.grid.value("real_discount_rate", discount_rate)

    def set_om_costs_per_kw(self, pv_om_per_kw=None, wind_om_per_kw=None,
                            tower_om_per_kw=None, trough_om_per_kw=None,
                            hybrid_om_per_kw=None):
        if pv_om_per_kw and wind_om_per_kw and tower_om_per_kw and trough_om_per_kw and hybrid_om_per_kw:
            if len(pv_om_per_kw) != len(wind_om_per_kw) != len(tower_om_per_kw) != len(trough_om_per_kw) \
                    != len(hybrid_om_per_kw):
                raise ValueError("Length of yearly om cost per kw arrays must be equal.")

        if pv_om_per_kw and self.pv:
            self.pv.om_capacity = pv_om_per_kw

        if wind_om_per_kw and self.wind:
            self.wind.om_capacity = wind_om_per_kw

        if tower_om_per_kw and self.tower:
            self.tower.om_capacity = tower_om_per_kw

        if trough_om_per_kw and self.trough:
            self.trough.om_capacity = trough_om_per_kw

        if hybrid_om_per_kw:
            self.grid.om_capacity = hybrid_om_per_kw

    def size_from_reopt(self):
        """
        Calls ReOpt API for optimal sizing with system parameters for each power source.
        :return:
        """
        if not self.site.urdb_label:
            raise ValueError("REopt run requires urdb_label")
        reopt = REopt(lat=self.site.lat,
                      lon=self.site.lon,
                      interconnection_limit_kw=self.interconnect_kw,
                      load_profile=[0] * 8760,
                      urdb_label=self.site.urdb_label,
                      solar_model=self.pv,
                      wind_model=self.wind,
                      fin_model=self.grid._financial_model,
                      fileout=str(self._fileout / "REoptResult.json"))
        results = reopt.get_reopt_results(force_download=False)
        wind_size_kw = results["outputs"]["Scenario"]["Site"]["Wind"]["size_kw"]
        self.wind.system_capacity_closest_fit(wind_size_kw)

        solar_size_kw = results["outputs"]["Scenario"]["Site"]["PV"]["size_kw"]
        self.pv.system_capacity_kw = solar_size_kw
        logger.info("HybridSystem set system capacities to REopt output")

    # TODO: add tower and trough
    def calculate_installed_cost(self):
        if not self.cost_model:
            raise RuntimeError("'calculate_installed_cost' called before 'setup_cost_calculator'.")

        wind_mw = 0
        pv_mw = 0
        battery_mw = 0
        battery_mwh = 0
        if self.pv:
            pv_mw = self.pv.system_capacity_kw / 1000
        if self.wind:
            wind_mw = self.wind.system_capacity_kw / 1000
        if self.battery:
            battery_mw = self.battery.system_capacity_kw / 1000
            battery_mwh = self.battery.system_capacity_kwh / 1000

        pv_cost, wind_cost, storage_cost, total_cost = self.cost_model.calculate_total_costs(wind_mw,
                                                                                             pv_mw,
                                                                                             battery_mw,
                                                                                             battery_mwh)
        if self.pv:
            self.pv.total_installed_cost = pv_cost
        if self.wind:
            self.wind.total_installed_cost = wind_cost
        if self.battery:
            self.battery.total_installed_cost = storage_cost

        self.grid.total_installed_cost = total_cost
        logger.info("HybridSystem set hybrid total installed cost to to {}".format(total_cost))

    # TODO: add tower and trough
    def calculate_financials(self):
        """
        prepare financial parameters from individual power plants for total performance and financial metrics
        """
        # TODO: need to make financial parameters consistent

        # TODO: generalize this for different plants besides wind and solar
        generators = [v for k, v in self.power_sources.items() if k != 'grid']
        hybrid_size_kw = sum([v.system_capacity_kw for v in generators])
        size_ratios = []

        for v in generators:
            size_ratios.append(v.system_capacity_kw / hybrid_size_kw)
        assert abs(sum(size_ratios) - 1) < 1e-7

        def set_average_for_hybrid(var_name):
            """
            Sets the hybrid plant's financial input to the weighted average of each component's value
            """
            hybrid_avg = sum(np.array(v.value(var_name)) * size_ratios[n]
                             for n, v in enumerate(generators))
            self.grid.value(var_name, hybrid_avg)
            return hybrid_avg

        # Debt and Financing
        hybrid_construction_financing_cost = sum(v.get_construction_financing_cost() for v in generators)
        self.grid.set_construction_financing_cost_per_kw(hybrid_construction_financing_cost / hybrid_size_kw)
        set_average_for_hybrid("debt_percent")

        # capacity payments
        for v in generators:
            v.value("cp_system_nameplate", v.system_capacity_kw)
        self.grid.value("cp_system_nameplate", hybrid_size_kw)

        # O&M Cost
        set_average_for_hybrid("om_capacity")
        set_average_for_hybrid("om_fixed")
        set_average_for_hybrid("om_production")

        # Tax Incentives
        set_average_for_hybrid("ptc_fed_amount")
        set_average_for_hybrid("ptc_fed_escal")
        set_average_for_hybrid("itc_fed_amount")
        set_average_for_hybrid("itc_fed_percent")

        # Degradation of energy output year after year
        set_average_for_hybrid("degradation")

        self.grid.value("ppa_soln_mode", 1)

        if self.battery:
            self.grid._financial_model.SystemCosts.om_replacement_cost1 = self.battery._financial_model.SystemCosts.om_replacement_cost1

    # TODO: add tower and trough
    def simulate(self,
                 project_life: int = 25):
        """
        Runs the individual system models then combines the financials
        :return:
        """
        self.calculate_installed_cost()
        self.calculate_financials()

        hybrid_size_kw = 0
        total_gen = np.zeros(self.site.n_timesteps * project_life)
        systems = ['pv', 'wind']
        for system in systems:
            model = getattr(self, system)
            if model:
                hybrid_size_kw += model.system_capacity_kw
                skip_sim = False
                if system in self.sim_options.keys():
                    if 'skip_financial' in self.sim_options[system].keys():
                        skip_sim = self.sim_options[system]['skip_financial']
                model.simulate(project_life, skip_sim)
                project_life_gen = np.tile(model.generation_profile,
                                           int(project_life / (len(model.generation_profile) // self.site.n_timesteps)))
                if len(project_life_gen) != len(total_gen):
                    raise ValueError("Generation profile, `gen`, from system {} should have length that divides"
                                     " n_timesteps {} * project_life {}".format(system, self.site.n_timesteps,
                                                                                project_life))
                total_gen += project_life_gen

        if self.dispatch_builder.needs_dispatch:
            """
            Run dispatch optimization
            """
            if self.battery.system_capacity_kw == 0:
                self.battery.Outputs.gen = [0] * self.site.n_timesteps
            elif self.battery:
                self.dispatch_builder.simulate()
                hybrid_size_kw += self.battery.system_capacity_kw
                gen = np.tile(self.battery.generation_profile(),
                              int(project_life / (len(self.battery.generation_profile()) // self.site.n_timesteps)))
                total_gen += gen
            self.battery.simulate_financials(project_life)
            # copy over replacement info
            self.grid._financial_model.BatterySystem.assign(self.battery._financial_model.BatterySystem.export())

        self.grid.generation_profile_from_system = total_gen
        self.grid.system_capacity_kw = hybrid_size_kw

        self.grid.simulate(project_life)

<<<<<<< HEAD
    def get_power_sources_attr(self, attr: str) -> HybridSimulationOutput:
        """
        Gets attribute across all power sources.  Assumes 'grid' is the 'hybrid' output.
        :param attr: Attribute name
        :return HybridSimulationOutput:
        """
        result = self.outputs_factory.create()
        for k, v in self.power_sources.items():
            if k == "grid":
                setattr(result, "hybrid", getattr(v, attr))
            else:
                setattr(result, k, getattr(v, attr))
        return result
=======
        logger.info(f"Hybrid Simulation complete. NPVs are {self.net_present_values}. AEPs are {self.annual_energies}.")
>>>>>>> 9a90db18

    @property
    def annual_energies(self):
        aep = self.outputs_factory.create()
        if self.pv:
            aep.pv = self.pv.annual_energy_kw
        if self.wind:
            aep.wind = self.wind.annual_energy_kw
        if self.tower:
            aep.tower = self.tower.annual_energy_kw
        if self.trough:
            aep.trough = self.trough.annual_energy_kw
        if self.battery:
            aep.battery = sum(self.battery.Outputs.gen)
<<<<<<< HEAD
        aep.grid = sum(self.grid.generation_profile[0:self.site.n_timesteps])
        aep.hybrid = aep.pv + aep.wind + aep.tower + aep.trough + aep.battery
=======
        aep.hybrid = sum(self.grid.generation_profile[0:self.site.n_timesteps])
>>>>>>> 9a90db18
        return aep

    @property
    def generation_profile(self):
        gen = self.outputs_factory.create()
        if self.pv:
            gen.pv = self.pv.generation_profile
        if self.wind:
            gen.wind = self.wind.generation_profile
        if self.tower:
            gen.tower = self.tower.generation_profile
        if self.trough:
            gen.trough = self.trough.generation_profile
        if self.battery:
            gen.battery = self.battery.generation_profile
        gen.grid = self.grid.generation_profile
        gen.hybrid = list(np.array(gen.pv)
                          + np.array(gen.wind)
                          + np.array(gen.tower)
                          + np.array(gen.trough)
                          + np.array(gen.battery) )
        return gen

    @property
    def capacity_factors(self):
        cf = self.outputs_factory.create()
        if self.pv:
            cf.pv = self.pv.capacity_factor
        if self.wind:
            cf.wind = self.wind.capacity_factor
        if self.tower:
            cf.tower = self.tower.capacity_factor
        if self.trough:
            cf.trough = self.trough.capacity_factor
        try:
            cf.grid = self.grid.capacity_factor_after_curtailment
        except:
            cf.grid = self.grid.capacity_factor_at_interconnect
        # TODO: how should the battery be handled?
        cf.hybrid = (self.pv.annual_energy_kw + self.wind.annual_energy_kw +
                     self.tower.annual_energy_kw + self.trough.annual_energy_kw) \
                    / (self.pv.system_capacity_kw + self.wind.system_capacity_kw +
                       self.tower.system_capacity_kw + self.trough.system_capacity_kw) / 87.6
        return cf

<<<<<<< HEAD
    @property
    def total_revenue(self):
        return self.get_power_sources_attr('total_revenue')

    @property
    def net_present_values(self):
        return self.get_power_sources_attr('total_revenue')

    @property
    def internal_rate_of_returns(self):
        return self.get_power_sources_attr('internal_rate_of_return')

    @property
    def lcoe_real(self):
        return self.get_power_sources_attr('levelized_cost_of_energy_real')

    @property
    def lcoe_nom(self):
        return self.get_power_sources_attr('levelized_cost_of_energy_nominal')
=======
    def _aggregate_financial_output(self, name, start_index=None, end_index=None):
        out = self.outputs_factory.create()
        for k, v in self.power_sources.items():
            if k in self.sim_options.keys():
                if 'skip_financial' in self.sim_options[k].keys():
                    continue
            val = getattr(v, name)
            if start_index and end_index:
                val = list(val[start_index:end_index])
            if k == "grid":
                setattr(out, "hybrid", val)
            else:
                setattr(out, k, val)
        return out

    @property
    def cost_installed(self):
        """
        The total_installed_cost plus any financing costs, $
        """
        return self._aggregate_financial_output("cost_installed")

    @property
    def total_revenues(self):
        """
        Revenue in cashflow, $/year
        """
        return self._aggregate_financial_output("total_revenue", 1)

    @property
    def capacity_payments(self):
        """
        Payments received for capacity, $/year
        """
        return self._aggregate_financial_output("capacity_payment", 1)

    @property
    def energy_purchases_values(self):
        """
        Value of energy sold, $/year
        """
        return self._aggregate_financial_output("energy_purchases_value", 1)

    @property
    def energy_sales_values(self):
        """
        Value of energy sold, $/year
        """
        return self._aggregate_financial_output("energy_sales_value", 1)

    @property
    def energy_values(self):
        """
        Value of energy sold, $/year
        """
        return self._aggregate_financial_output("energy_value", 1)

    @property
    def federal_depreciation_totals(self):
        """
        Value of all federal depreciation allocations, $/year
        """
        return self._aggregate_financial_output("federal_depreciation_total", 1)

    @property
    def federal_taxes(self):
        """
        Federal taxes paid, $/year
        """
        return self._aggregate_financial_output("federal_taxes", 1)

    @property
    def debt_payment(self):
        """
        Payment to debt interest and principal, $/year
        """
        return self._aggregate_financial_output("debt_payment", 1)

    @property
    def insurance_expenses(self):
        """
        Payments for insurance, $/year
        """
        return self._aggregate_financial_output("insurance_expense", 1)

    @property
    def om_expenses(self):
        """
        Total O&M expenses including fixed, production-based, and capacity-based, $/year
        """
        return self._aggregate_financial_output("om_expense", 1)

    @property
    def net_present_values(self):
        return self._aggregate_financial_output("net_present_value")

    @property
    def internal_rate_of_returns(self):
        return self._aggregate_financial_output("internal_rate_of_return")

    @property
    def lcoe_real(self):
        return self._aggregate_financial_output("levelized_cost_of_energy_real")

    @property
    def lcoe_nom(self):
        return self._aggregate_financial_output("levelized_cost_of_energy_nominal")

    @property
    def benefit_cost_ratios(self):
        return self._aggregate_financial_output("benefit_cost_ratio")
>>>>>>> 9a90db18

    # TODO: Update for Towers and Trough
    def hybrid_outputs(self):
        outputs = dict()
        outputs['PV (MW)'] = self.pv.system_capacity_kw / 1000
        outputs['Wind (MW)'] = self.wind.system_capacity_kw / 1000
        pv_pct = self.pv.system_capacity_kw / (self.pv.system_capacity_kw + self.wind.system_capacity_kw)
        wind_pct = self.wind.system_capacity_kw / (self.pv.system_capacity_kw + self.wind.system_capacity_kw)
        outputs['PV (%)'] = pv_pct * 100
        outputs['Wind (%)'] = wind_pct * 100

        annual_energies = self.annual_energies
        outputs['PV AEP (GWh)'] = annual_energies.pv / 1000000
        outputs['Wind AEP (GWh)'] = annual_energies.wind / 1000000
        outputs["AEP (GWh)"] = annual_energies.hybrid / 1000000

        capacity_factors = self.capacity_factors
        outputs['PV Capacity Factor'] = capacity_factors.pv
        outputs['Wind Capacity Factor'] = capacity_factors.wind
        outputs["Capacity Factor"] = capacity_factors.hybrid
        outputs['Capacity Factor of Interconnect'] = capacity_factors.grid

        outputs['Percentage Curtailment'] = self.grid.curtailment_percent

        outputs["BOS Cost"] = self.grid.total_installed_cost
        outputs['BOS Cost percent reduction'] = 0
        outputs["Cost / MWh Produced"] = outputs["BOS Cost"] / (outputs['AEP (GWh)'] * 1000)

        outputs["NPV ($-million)"] = self.net_present_values.hybrid / 1000000
        outputs['IRR (%)'] = self.internal_rate_of_returns.hybrid
        outputs['PPA Price Used'] = self.grid.ppa_price[0]

        outputs['LCOE - Real'] = self.lcoe_real.hybrid
        outputs['LCOE - Nominal'] = self.lcoe_nom.hybrid

        # time series dispatch
        if self.grid.value('ppa_multiplier_model') == 1:
            outputs['Revenue (TOD)'] = sum(self.grid.total_revenue)
            outputs['Revenue (PPA)'] = outputs['TOD Profile Used'] = 0

        outputs['Cost / MWh Produced percent reduction'] = 0

        if pv_pct * wind_pct > 0:
            outputs['Pearson R Wind V Solar'] = pearsonr(self.pv.generation_profile[0:8760],
                                                         self.wind.generation_profile[0:8760])[0]

        return outputs

    def assign(self, input_dict: dict):
        """
        Assign values from a nested dictionary of values which can be for all technologies in the hybrid plant
        or for a specific technology:

        input_dict: {
            Var Group name : {
                key: value that applies to all technologies,
                tech: {
                    technology-specific inputs dictionary

            }
        }
        """
        for k, v in input_dict.items():
            if not isinstance(v, dict):
                for tech in self.power_sources.keys():
                    self.power_sources[tech.lower()].value(k, v)
            else:
                if k not in self.power_sources.keys():
                    logger.warning(f"Cannot assign {v} to {k}: technology was not included in hybrid plant")
                    continue
                for kk, vv in v.items():
                    self.power_sources[k.lower()].value(kk, vv)

    def copy(self):
        """

        :return: a clone
        """
        # TODO implement deep copy

    def plot_layout(self,
                    figure=None,
                    axes=None,
                    wind_color='b',
                    pv_color='darkorange',
                    site_border_color='k',
                    site_alpha=0.95,
                    linewidth=4.0
                    ):
        self.layout.plot(figure, axes, wind_color, pv_color, site_border_color, site_alpha, linewidth)<|MERGE_RESOLUTION|>--- conflicted
+++ resolved
@@ -384,25 +384,8 @@
         self.grid.system_capacity_kw = hybrid_size_kw
 
         self.grid.simulate(project_life)
-
-<<<<<<< HEAD
-    def get_power_sources_attr(self, attr: str) -> HybridSimulationOutput:
-        """
-        Gets attribute across all power sources.  Assumes 'grid' is the 'hybrid' output.
-        :param attr: Attribute name
-        :return HybridSimulationOutput:
-        """
-        result = self.outputs_factory.create()
-        for k, v in self.power_sources.items():
-            if k == "grid":
-                setattr(result, "hybrid", getattr(v, attr))
-            else:
-                setattr(result, k, getattr(v, attr))
-        return result
-=======
         logger.info(f"Hybrid Simulation complete. NPVs are {self.net_present_values}. AEPs are {self.annual_energies}.")
->>>>>>> 9a90db18
-
+        
     @property
     def annual_energies(self):
         aep = self.outputs_factory.create()
@@ -416,12 +399,7 @@
             aep.trough = self.trough.annual_energy_kw
         if self.battery:
             aep.battery = sum(self.battery.Outputs.gen)
-<<<<<<< HEAD
-        aep.grid = sum(self.grid.generation_profile[0:self.site.n_timesteps])
-        aep.hybrid = aep.pv + aep.wind + aep.tower + aep.trough + aep.battery
-=======
         aep.hybrid = sum(self.grid.generation_profile[0:self.site.n_timesteps])
->>>>>>> 9a90db18
         return aep
 
     @property
@@ -467,27 +445,6 @@
                        self.tower.system_capacity_kw + self.trough.system_capacity_kw) / 87.6
         return cf
 
-<<<<<<< HEAD
-    @property
-    def total_revenue(self):
-        return self.get_power_sources_attr('total_revenue')
-
-    @property
-    def net_present_values(self):
-        return self.get_power_sources_attr('total_revenue')
-
-    @property
-    def internal_rate_of_returns(self):
-        return self.get_power_sources_attr('internal_rate_of_return')
-
-    @property
-    def lcoe_real(self):
-        return self.get_power_sources_attr('levelized_cost_of_energy_real')
-
-    @property
-    def lcoe_nom(self):
-        return self.get_power_sources_attr('levelized_cost_of_energy_nominal')
-=======
     def _aggregate_financial_output(self, name, start_index=None, end_index=None):
         out = self.outputs_factory.create()
         for k, v in self.power_sources.items():
@@ -599,7 +556,6 @@
     @property
     def benefit_cost_ratios(self):
         return self._aggregate_financial_output("benefit_cost_ratio")
->>>>>>> 9a90db18
 
     # TODO: Update for Towers and Trough
     def hybrid_outputs(self):
