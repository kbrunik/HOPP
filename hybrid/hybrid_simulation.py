--- conflicted
+++ resolved
@@ -388,7 +388,6 @@
             """
             Run dispatch optimization
             """
-<<<<<<< HEAD
             self.dispatch_builder.simulate()
 
             dispatchable_systems = ['battery', 'tower', 'trough']
@@ -403,32 +402,13 @@
                     if system == 'battery':
                         # copy over replacement info
                         self.grid._financial_model.BatterySystem.assign(model._financial_model.BatterySystem.export())
-=======
-            if self.battery.system_capacity_kw == 0:
-                self.battery.Outputs.gen = [0] * self.site.n_timesteps
-            elif self.battery:
-                self.dispatch_builder.simulate()
-                hybrid_size_kw += self.battery.system_capacity_kw
-                gen = np.tile(self.battery.generation_profile(),
-                              int(project_life / (len(self.battery.generation_profile()) // self.site.n_timesteps)))
-                total_gen += gen
-            self.battery.simulate_financials(project_life)
-            # copy over replacement info
-            self.grid._financial_model.BatterySystem.assign(self.battery._financial_model.BatterySystem.export())
->>>>>>> fd0e5cdd
 
         self.grid.generation_profile_from_system = total_gen
         self.grid.system_capacity_kw = hybrid_size_kw
 
         self.grid.simulate(project_life)
-<<<<<<< HEAD
         logger.info(f"Hybrid Simulation complete. NPVs are {self.net_present_values}. AEPs are {self.annual_energies}.")
         
-=======
-
-        logger.info(f"Hybrid Simulation complete. NPVs are {self.net_present_values}. AEPs are {self.annual_energies}.")
-
->>>>>>> fd0e5cdd
     @property
     def annual_energies(self):
         aep = self.outputs_factory.create()
@@ -464,30 +444,33 @@
     @property
     def capacity_factors(self):
         cf = self.outputs_factory.create()
+        hybrid_generation = 0.0
+        hybrid_capacity = 0.0
         if self.pv:
             cf.pv = self.pv.capacity_factor
+            hybrid_generation += self.pv.annual_energy_kw
+            hybrid_capacity += self.pv.system_capacity_kw
         if self.wind:
             cf.wind = self.wind.capacity_factor
+            hybrid_generation += self.wind.annual_energy_kw
+            hybrid_capacity += self.wind.system_capacity_kw
         if self.tower:
             cf.tower = self.tower.capacity_factor
+            hybrid_generation += self.tower.annual_energy_kw
+            hybrid_capacity += self.tower.system_capacity_kw
         if self.trough:
             cf.trough = self.trough.capacity_factor
+            hybrid_generation += self.trough.annual_energy_kw
+            hybrid_capacity += self.trough.system_capacity_kw
+        if self.battery:
+            hybrid_generation +=  sum(self.battery.Outputs.gen)
+            hybrid_capacity += self.battery.system_capacity_kw
         try:
             cf.grid = self.grid.capacity_factor_after_curtailment
         except:
             cf.grid = self.grid.capacity_factor_at_interconnect
-<<<<<<< HEAD
         # TODO: how should the battery be handled?
-        cf.hybrid = (self.pv.annual_energy_kw + self.wind.annual_energy_kw +
-                     self.tower.annual_energy_kw + self.trough.annual_energy_kw) \
-                    / (self.pv.system_capacity_kw + self.wind.system_capacity_kw +
-                       self.tower.system_capacity_kw + self.trough.system_capacity_kw) / 87.6
-=======
-        cf.hybrid = (self.pv.annual_energy_kw + self.wind.annual_energy_kw +
-                     sum(self.battery.Outputs.gen if self.battery else (0,))) \
-                    / (self.pv.system_capacity_kw + self.wind.system_capacity_kw +
-                       (self.battery.system_capacity_kw if self.battery else 0)) / 87.6
->>>>>>> fd0e5cdd
+        cf.hybrid = (hybrid_generation / hybrid_capacity) / 87.6
         return cf
 
     def _aggregate_financial_output(self, name, start_index=None, end_index=None):
@@ -529,11 +512,7 @@
     @property
     def energy_purchases_values(self):
         """
-<<<<<<< HEAD
         Value of energy purchased, $/year
-=======
-        Value of energy sold, $/year
->>>>>>> fd0e5cdd
         """
         return self._aggregate_financial_output("energy_purchases_value", 1)
 
@@ -601,13 +580,6 @@
     @property
     def lcoe_nom(self):
         return self._aggregate_financial_output("levelized_cost_of_energy_nominal")
-<<<<<<< HEAD
-=======
-
-    @property
-    def benefit_cost_ratios(self):
-        return self._aggregate_financial_output("benefit_cost_ratio")
->>>>>>> fd0e5cdd
 
     @property
     def benefit_cost_ratios(self):
