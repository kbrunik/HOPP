from typing import Union
import sys, os
from pathlib import Path
import time

import pyomo.environ as pyomo
from pyomo.network import Port, Arc
from pyomo.opt import TerminationCondition
from pyomo.util.check_units import assert_units_consistent

from hybrid.sites import SiteInfo
from hybrid.dispatch import HybridDispatch, HybridDispatchOptions, DispatchProblemState
from hybrid.clustering import Clustering

class HybridDispatchBuilderSolver:
    """Helper class for building hybrid system dispatch problem, solving dispatch problem, and simulating system
    with dispatch solution."""
    def __init__(self,
                 site: SiteInfo,
                 power_sources: dict,
                 dispatch_options: dict = None):
        """

        Parameters
        ----------
        dispatch_options :
            Contains attribute key, value pairs to change default dispatch options.
            For details see HybridDispatchOptions in hybrid_dispatch_options.py

        """

        self.site: SiteInfo = site
        self.power_sources = power_sources
        self.options = HybridDispatchOptions(dispatch_options)

        # deletes previous log file under same name
        if os.path.isfile(self.options.log_name):
            os.remove(self.options.log_name)

        self.needs_dispatch = any(item in ['battery', 'tower', 'trough'] for item in self.power_sources.keys())

        if self.needs_dispatch:
            self._pyomo_model = self._create_dispatch_optimization_model()
            self.dispatch.create_gross_profit_objective()
            # self.dispatch.initialize_parameters()
            self.dispatch.create_arcs()
            assert_units_consistent(self.pyomo_model)
            self.problem_state = DispatchProblemState()
        
        # Clustering (optional)
        self.clustering = None
        if self.options.use_clustering:
            #TODO: Add resource data for wind
            self.clustering = Clustering(power_sources.keys(), self.site.solar_resource.filename, wind_resource_data = None, price_data = self.site.elec_prices.data)
            self.clustering.n_cluster = self.options.n_clusters
            if len(self.options.clustering_weights.keys()) == 0:
                self.clustering.use_default_weights = True
            elif self.options.clustering_divisions.keys() != self.options.clustering_weights.keys():
                print ('Warning: Keys in user-specified dictionaries for clustering weights and divisions do not match. Reverting to default weights/divisions')
                self.clustering.use_default_weights = True
            else:
                self.clustering.weights = self.options.clustering_weights
                self.clustering.divisions = self.options.clustering_divisions
                self.clustering.use_default_weights = False
            self.clustering.run_clustering()  # Create clusters and find exemplar days for simulation


    def _create_dispatch_optimization_model(self):
        """
        Creates monolith dispatch model
        """
        model = pyomo.ConcreteModel(name='hybrid_dispatch')
        #################################
        # Sets                          #
        #################################
        model.forecast_horizon = pyomo.Set(doc="Set of time periods in time horizon",
                                           initialize=range(self.options.n_look_ahead_periods))
        #################################
        # Blocks (technologies)         #
        #################################
        module = getattr(__import__("hybrid"), "dispatch")
        for source, tech in self.power_sources.items():
            if source == 'battery':
                tech._dispatch = self.options.battery_dispatch_class(
                    model,
                    model.forecast_horizon,
                    tech._system_model,
                    tech._financial_model,
                    include_lifecycle_count=self.options.include_lifecycle_count)
            else:
                try:
                    dispatch_class_name = getattr(module, source.capitalize() + "Dispatch")
                except AttributeError:
                    raise ValueError("Could not find {} in hybrid.dispatch module. Is {} supported in the hybrid "
                                     "dispatch model?".format(source.capitalize() + "Dispatch", source))
                tech._dispatch = dispatch_class_name(
                    model,
                    model.forecast_horizon,
                    tech._system_model,
                    tech._financial_model)

        self._dispatch = HybridDispatch(
            model,
            model.forecast_horizon,
            self.power_sources,
            self.options)
        return model

    @staticmethod
    def glpk_solve_call(pyomo_model: pyomo.ConcreteModel,
                        log_name: str = "",
                        user_solver_options: dict = None):

        # log_name = "annual_solve_GLPK.log"  # For debugging MILP solver
        if user_solver_options is None:
            user_solver_options = {}

        with pyomo.SolverFactory('glpk') as solver:
            # Ref. on solver options: https://en.wikibooks.org/wiki/GLPK/Using_GLPSOL
            solver_options = {'cuts': None,
                              'presol': None,
                              # 'mostf': None,
                              # 'mipgap': 0.001,
                              'tmlim': 20
                              }
            if log_name != "":
                solver_options['log'] = "dispatch_solver.log"

            solver_options.update(user_solver_options)
            results = solver.solve(pyomo_model, options=solver_options)

        if log_name != "":
            HybridDispatchBuilderSolver.append_solve_to_log(log_name, solver_options['log'])

        if results.solver.termination_condition == TerminationCondition.infeasible:
            HybridDispatchBuilderSolver.print_infeasible_problem(pyomo_model)
        elif not results.solver.termination_condition == TerminationCondition.optimal:
            print("Warning: Dispatch problem termination condition was '"
                  + str(results.solver.termination_condition) + "'")
        return results

    def glpk_solve(self):
        return HybridDispatchBuilderSolver.glpk_solve_call(self.pyomo_model,
                                                           self.options.log_name,
                                                           self.options.solver_options)
        
    @staticmethod
    def gurobi_ampl_solve_call(pyomo_model: pyomo.ConcreteModel,
                               log_name: str = "",
                               user_solver_options: dict = None):

        if user_solver_options is None:
            user_solver_options = {}

        # Ref. on solver options: https://www.gurobi.com/documentation/9.1/ampl-gurobi/parameters.html
        with pyomo.SolverFactory('gurobi', executable='/opt/solvers/gurobi', solver_io='nl') as solver:
            solver_options = {'timelim': 30}

<<<<<<< HEAD
            if log_name != "":
                solver_options['logfile'] = "dispatch_solver.log"
=======
        if log_name != "":
            solver_options['log'] = log_name
>>>>>>> 940d9ccf

            solver_options.update(user_solver_options)
            results = solver.solve(pyomo_model, options=solver_options)

        if log_name != "":
            HybridDispatchBuilderSolver.append_solve_to_log(log_name, solver_options['logfile'])

<<<<<<< HEAD
        if results.solver.termination_condition == TerminationCondition.infeasible:
            HybridDispatchBuilderSolver.print_infeasible_problem(pyomo_model)
        elif not results.solver.termination_condition == TerminationCondition.optimal:
            print("Warning: Dispatch problem termination condition was '"
                  + str(results.solver.termination_condition) + "'")
        return results

    def gurobi_ampl_solve(self):
        return HybridDispatchBuilderSolver.gurobi_ampl_solve_call(self.pyomo_model,
                                                                  self.options.log_name,
                                                                  self.options.solver_options)

    @staticmethod
    def cbc_solve_call(pyomo_model: pyomo.ConcreteModel,
                       log_name: str = "",
                       user_solver_options: dict = None):
        # log_name = "annual_solve_CBC.log"

        if user_solver_options is None:
            user_solver_options = {}

        # Solver options can be found by launching executable 'start cbc.exe', verbose 15, ?
        # https://coin-or.github.io/Cbc/faq.html (a bit outdated)
        solver_options = {  # 'ratioGap': 0.001,
                          'seconds': 20}

        if sys.platform == 'win32' or sys.platform == 'cygwin':
            cbc_path = Path(__file__).parent / "cbc_solver" / "cbc-win64" / "cbc"
            if log_name != "":
                print("Warning: CBC solver logging is active... This will significantly increase simulation time.")
                solver = pyomo.SolverFactory('asl:cbc', executable=cbc_path)

                solve_log = "dispatch_solver.log"
                solver_options['log'] = 2

                solver_options.update(user_solver_options)
                results = solver.solve(pyomo_model, logfile=solve_log, options=solver_options)
                HybridDispatchBuilderSolver.append_solve_to_log(log_name, solve_log)
            else:
                solver = pyomo.SolverFactory('cbc', executable=cbc_path, solver_io='nl')
                solver_options.update(user_solver_options)
                results = solver.solve(pyomo_model, options=solver_options)
        elif sys.platform == 'darwin' or sys.platform == 'linux':
            if log_name != "":
                solver_options['log'] = "dispatch_solver.log"

            solver = pyomo.SolverFactory('cbc')
            solver_options.update(user_solver_options)
            results = solver.solve(pyomo_model, options=solver_options)
=======
        if log_name != "":
>>>>>>> 940d9ccf
            HybridDispatchBuilderSolver.append_solve_to_log(log_name, solver_options['log'])
        else:
            raise SystemError('Platform not supported ', sys.platform)

        if results.solver.termination_condition == TerminationCondition.infeasible:
            HybridDispatchBuilderSolver.print_infeasible_problem(pyomo_model)
        elif not results.solver.termination_condition == TerminationCondition.optimal:
            print("Warning: Dispatch problem termination condition is '"
                  + str(results.solver.termination_condition) + "'")
        return results

    def cbc_solve(self):
        return HybridDispatchBuilderSolver.cbc_solve_call(self.pyomo_model,
                                                          self.options.log_name,
                                                          self.options.solver_options)

    @staticmethod
    def mindtpy_solve_call(pyomo_model: pyomo.ConcreteModel,
<<<<<<< HEAD
                           log_name: str = None):
        # FIXME: This does not work!
=======
                           log_name: str = ""):
>>>>>>> 940d9ccf
        solver = pyomo.SolverFactory('mindtpy')

        results = solver.solve(pyomo_model,
                               mip_solver='glpk',
                               nlp_solver='ipopt',
                               tee=True)

        if log_name != "":
            solver_options = {'log': 'dispatch_instance.log'}
            HybridDispatchBuilderSolver.append_solve_to_log(log_name, solver_options['log'])

        if results.solver.termination_condition == TerminationCondition.infeasible:
            HybridDispatchBuilderSolver.print_infeasible_problem(pyomo_model)
        return results

    @staticmethod
    def append_solve_to_log(log_name: str, solve_log: str):
        # Appends single problem instance log to annual log file
        fin = open(solve_log, 'r')
        data = fin.read()
        fin.close()

        ann_log = open(log_name, 'a+')
        ann_log.write("=" * 50 + "\n")
        ann_log.write(data)
        ann_log.close()

    @staticmethod
    def print_infeasible_problem(model: pyomo.ConcreteModel):
        original_stdout = sys.stdout
        with open('infeasible_instance.txt', 'w') as f:
            sys.stdout = f
            print('\n' + '#' * 20 + ' Model Parameter Values ' + '#' * 20 + '\n')
            HybridDispatchBuilderSolver.print_all_parameters(model)
            print('\n' + '#' * 20 + ' Model Blocks Display ' + '#' * 20 + '\n')
            HybridDispatchBuilderSolver.display_all_blocks(model)
            sys.stdout = original_stdout
        raise ValueError("Dispatch optimization model is infeasible.\n"
                         "See 'infeasible_instance.txt' for parameter values.")

    @staticmethod
    def print_all_parameters(model: pyomo.ConcreteModel):
        param_list = list()
        block_list = list()
        for param_object in model.component_objects(pyomo.Param, active=True):
            name_to_print = param_object.getname()
            parent_block = param_object.parent_block().parent_component()
            block_name = parent_block.getname()
            if (name_to_print not in param_list) or (block_name not in block_list):
                block_list.append(block_name)
                param_list.append(name_to_print)
                print("\nParent Block Name: ", block_name)
                print("Parameter: ", name_to_print)
                for index in parent_block.index_set():
                    val_to_print = pyomo.value(getattr(parent_block[index], param_object.getname()))
                    print("\t", index, "\t", val_to_print)

    @staticmethod
    def display_all_blocks(model: pyomo.ConcreteModel):
        for block_object in model.component_objects(pyomo.Block, active=True):
            for index in block_object.index_set():
                block_object[index].display()

    def simulate(self):
        # Dispatch Optimization Simulation with Rolling Horizon
        # Solving the year in series
        ti = list(range(0, self.site.n_timesteps, self.options.n_roll_periods))
        self.dispatch.initialize_parameters()

        if self.clustering is None:
            for i, t in enumerate(ti):
                if self.options.is_test_start_year or self.options.is_test_end_year:
                    if (self.options.is_test_start_year and i < 5) or (self.options.is_test_end_year and i > 359):
                        start_time = time.time()
                        self.simulate_with_dispatch(t)
                        sim_w_dispath_time = time.time()
                        print('Day {} dispatch optimized.'.format(i))
                        print("      %6.2f seconds required to simulate with dispatch" % (sim_w_dispath_time - start_time))
                    else:
                        continue
                        # TODO: can we make the csp and battery model run with heuristic dispatch here?
                        #  Maybe calling a simulate_with_heuristic() method
                else:
                    self.simulate_with_dispatch(t)
        else:

            initial_states = {tech:{'day':[], 'soc':[], 'load':[]} for tech in ['trough', 'tower', 'battery'] if tech in self.power_sources.keys()}  # List of known charge states at 12 am from completed simulations
            npercluster = self.clustering.clusters['count']
            inds = sorted(range(len(npercluster)), key=npercluster.__getitem__)  # Indicies to sort clusters by low-to-high number of days represented
            for i in range(self.clustering.clusters['n_cluster']):
                j = inds[i]  # cluster index
                time_start, time_stop = self.clustering.get_sim_start_end_times(j)
                battery_soc = self.clustering.battery_soc_heuristic(j, initial_states['battery']) if 'battery' in self.power_sources.keys() else None

                # Set CSP initial states (need to do this prior to update_time_series_parameters() or update_initial_conditions(), both pull from the stored plant state)
                for tech in ['trough', 'tower']:
                    if tech in self.power_sources.keys():
                        self.power_sources[tech].plant_state = self.power_sources[tech].set_initial_plant_state()  # Reset to default initial state
                        csp_soc, is_cycle_on, initial_cycle_load = self.clustering.csp_initial_state_heuristic(j, self.power_sources[tech].solar_multiple, initial_states[tech])
                        self.power_sources[tech].set_tes_soc(csp_soc)  
                        self.power_sources[tech].set_cycle_state(is_cycle_on)  
                        self.power_sources[tech].set_cycle_load(initial_cycle_load)

                self.simulate_with_dispatch(time_start, self.clustering.ndays+1, battery_soc, n_initial_sims = 1)  

                # Update lists of known states at 12am
                for tech in ['trough', 'tower', 'battery']: 
                    if tech in self.power_sources.keys():
                        for d in range(self.clustering.ndays):
                            day  = self.clustering.sim_start_days[j]+d
                            initial_states[tech]['day'].append(day)
                            if tech in ['trough', 'tower']:
                                initial_states[tech]['soc'].append(self.power_sources[tech].get_tes_soc(day*24))
                                initial_states[tech]['load'].append(self.power_sources[tech].get_cycle_load(day*24))
                            elif tech in ['battery']:
                                step = day*24 * int(self.site.n_timesteps/8760)
                                initial_states[tech]['soc'].append(self.power_sources[tech].Outputs.SOC[step])
 

            # After exemplar simulations, update to full annual generation array for dispatchable technologies
            for tech in ['battery', 'trough', 'tower']:
                if tech in self.power_sources.keys():
                    gen = self.power_sources[tech].generation_profile
                    self.power_sources[tech].generation_profile = list(self.clustering.compute_annual_array_from_cluster_exemplar_data(gen))


    def simulate_with_dispatch(self,
                               start_time: int,
                               n_days: int = 1,
                               initial_soc: float = None,
                               n_initial_sims: int = 0):
        # this is needed for clustering effort
        update_dispatch_times = list(range(start_time,
                                           start_time + n_days * self.site.n_periods_per_day,
                                           self.options.n_roll_periods))

        for i, sim_start_time in enumerate(update_dispatch_times):
            # Update battery initial state of charge
            if 'battery' in self.power_sources.keys():
                self.power_sources['battery'].dispatch.update_dispatch_initial_soc(initial_soc=initial_soc)
                initial_soc = None

            for model in self.power_sources.values():
                if model.system_capacity_kw == 0:
                    continue
                model.dispatch.update_time_series_parameters(sim_start_time)

            # TODO: this is not a good way to do this... This won't work with CSP addition...
            if 'heuristic' in self.options.battery_dispatch:
                self.battery_heuristic()
                # TODO: we could just run the csp model without dispatch here
            else:
                # Solve dispatch model
                if self.options.solver == 'glpk':
                    solver_results = self.glpk_solve()       # TODO: need to condition for other non-convex model
                elif self.options.solver == 'cbc':
                    solver_results = self.cbc_solve()
                else:
                    raise ValueError("{} is not a supported solver".format(self.options.solver))

                self.problem_state.store_problem_metrics(solver_results, start_time, n_days,
                                                         self.dispatch.objective_value)
            
            store_outputs = True
            battery_sim_start_time = sim_start_time
            if i < n_initial_sims:
                store_outputs = False
                battery_sim_start_time = None

            # simulate using dispatch solution
            if 'battery' in self.power_sources.keys():
                self.power_sources['battery'].simulate_with_dispatch(self.options.n_roll_periods,
                                                                     sim_start_time=battery_sim_start_time)

            if 'trough' in self.power_sources.keys():
                self.power_sources['trough'].simulate_with_dispatch(self.options.n_roll_periods,
                                                                    sim_start_time=sim_start_time,
                                                                    store_outputs = store_outputs)
            if 'tower' in self.power_sources.keys():
                self.power_sources['tower'].simulate_with_dispatch(self.options.n_roll_periods,
                                                                   sim_start_time=sim_start_time,
                                                                   store_outputs = store_outputs)

    def battery_heuristic(self):
        tot_gen = [0.0]*self.options.n_look_ahead_periods
        if 'pv' in self.power_sources.keys():
            pv_gen = self.power_sources['pv'].dispatch.available_generation
            tot_gen = [pv + gen for pv, gen in zip(pv_gen, tot_gen)]
        if 'wind' in self.power_sources.keys():
            wind_gen = self.power_sources['wind'].dispatch.available_generation
            tot_gen = [wind + gen for wind, gen in zip(wind_gen, tot_gen)]

        grid_limit = self.power_sources['grid'].dispatch.transmission_limit

        if 'one_cycle' in self.options.battery_dispatch:
            # Get prices for one cycle heuristic
            prices = self.power_sources['grid'].dispatch.electricity_sell_price
            self.power_sources['battery'].dispatch.prices = prices

        self.power_sources['battery'].dispatch.set_fixed_dispatch(tot_gen, grid_limit)

    @property
    def pyomo_model(self) -> pyomo.ConcreteModel:
        return self._pyomo_model

    @property
    def dispatch(self) -> HybridDispatch:
        return self._dispatch




<|MERGE_RESOLUTION|>--- conflicted
+++ resolved
@@ -156,13 +156,8 @@
         with pyomo.SolverFactory('gurobi', executable='/opt/solvers/gurobi', solver_io='nl') as solver:
             solver_options = {'timelim': 30}
 
-<<<<<<< HEAD
             if log_name != "":
                 solver_options['logfile'] = "dispatch_solver.log"
-=======
-        if log_name != "":
-            solver_options['log'] = log_name
->>>>>>> 940d9ccf
 
             solver_options.update(user_solver_options)
             results = solver.solve(pyomo_model, options=solver_options)
@@ -170,7 +165,6 @@
         if log_name != "":
             HybridDispatchBuilderSolver.append_solve_to_log(log_name, solver_options['logfile'])
 
-<<<<<<< HEAD
         if results.solver.termination_condition == TerminationCondition.infeasible:
             HybridDispatchBuilderSolver.print_infeasible_problem(pyomo_model)
         elif not results.solver.termination_condition == TerminationCondition.optimal:
@@ -220,10 +214,6 @@
             solver = pyomo.SolverFactory('cbc')
             solver_options.update(user_solver_options)
             results = solver.solve(pyomo_model, options=solver_options)
-=======
-        if log_name != "":
->>>>>>> 940d9ccf
-            HybridDispatchBuilderSolver.append_solve_to_log(log_name, solver_options['log'])
         else:
             raise SystemError('Platform not supported ', sys.platform)
 
@@ -241,12 +231,8 @@
 
     @staticmethod
     def mindtpy_solve_call(pyomo_model: pyomo.ConcreteModel,
-<<<<<<< HEAD
-                           log_name: str = None):
+                           log_name: str = ""):
         # FIXME: This does not work!
-=======
-                           log_name: str = ""):
->>>>>>> 940d9ccf
         solver = pyomo.SolverFactory('mindtpy')
 
         results = solver.solve(pyomo_model,
