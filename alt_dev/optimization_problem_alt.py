--- conflicted
+++ resolved
@@ -268,11 +268,7 @@
             raise Exception("Unknown site '" + site + "'")
 
         solar_file = Path(__file__).parent.parent / "resource_files" / "solar" / "Beni_Miha" / "659265_32.69_10.90_2019.csv"
-<<<<<<< HEAD
-        grid_file = Path(__file__).parent.parent / "resource_files" / "grid" / "pricing-data-2015-IronMtn-002_factors.csv"
-=======
         grid_file = Path(__file__).parent.parent / "resource_files" / "grid" / "tunisia_est_grid_prices.csv"
->>>>>>> e4ad701c
 
         site_info = SiteInfo(site_data, solar_resource_file=solar_file, grid_resource_file=grid_file)
 
