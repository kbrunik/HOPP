--- conflicted
+++ resolved
@@ -178,29 +178,16 @@
                                     solar_size_mw, wind_size_mw, nameplate_mw, interconnection_size_mw,
                                     load_resource_from_file, ppa_price, results_dir)
 
-<<<<<<< HEAD
-        expected_outputs = {'Solar AEP (GWh)': [176.429], 'Wind AEP (GWh)': [339.1],
-                            'AEP (GWh)': [514.49], 'Solar Capacity Factor': [20.140],
+        expected_outputs = {'PV AEP (GWh)': [176.429], 'Wind AEP (GWh)': [339.1],
+                            'AEP (GWh)': [514.49], 'PV Capacity Factor': [20.140],
                             'Wind Capacity Factor': [38.71], 'Capacity Factor': [29.37],
                             'Capacity Factor of Interconnect': [56.57],
                             'Percentage Curtailment': [3.682], 'BOS Cost': [397049198],
                             'BOS Cost percent reduction': [0], 'Cost / MWh Produced': [771.7],
-                            'NPV ($-million)': [-172.9], 'IRR (%)': [-2.25],
-                            'PPA Price Used': [0.05], 'LCOE - Real': [7.134],
-                            'LCOE - Nominal': [8.986],
+                            'NPV ($-million)': [-167.8], 'IRR (%)': [-2.09],
+                            'PPA Price Used': [0.05], 'LCOE - Real': [7.05],
+                            'LCOE - Nominal': [8.88],
                             'Pearson R Wind V Solar': [-0.2844]}
-=======
-        expected_outputs = {'Solar AEP (GWh)': [176.429], 'Wind AEP (GWh)': [395.919],
-                            'AEP (GWh)': [572.349], 'Solar Capacity Factor': [20.140],
-                            'Wind Capacity Factor': [45.196], 'Capacity Factor': [32.668],
-                            'Capacity Factor of Interconnect': [59.968],
-                            'Percentage Curtailment': [8.216], 'BOS Cost': [397049198],
-                            'BOS Cost percent reduction': [0], 'Cost / MWh Produced': [693.719],
-                            'NPV ($-million)': [-157.119], 'IRR (%)': [-1.3513],
-                            'PPA Price Used': [0.05], 'LCOE - Real': [6.729],
-                            'LCOE - Nominal': [8.4751],
-                            'Pearson R Wind V Solar': [-0.006222]}
->>>>>>> 35022b0d
 
         for k, v in expected_outputs.items():
             assert(k in all_outputs.keys())
