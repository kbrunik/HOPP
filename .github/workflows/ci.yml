name: Testing

on: [ push ]

jobs:
  build:

    runs-on: ubuntu-latest
    strategy:
      matrix:
        python-version: [ 3.6, 3.7, 3.8 ]

    steps:
      - uses: actions/checkout@v2
      - name: Set up Python ${{ matrix.python-version }}
        uses: actions/setup-python@v2
        with:
          python-version: ${{ matrix.python-version }}
      - name: Install dependencies
        run: |
          sudo apt-get update && sudo apt-get install -y libglpk-dev glpk-utils
          python -m pip install --upgrade pip
<<<<<<< HEAD
          pip install pathlib
          pip install install -r requirements.txt
=======
          pip install shapely==1.7.1
          pip install -r requirements.txt
>>>>>>> 940d9ccf
      - name: Install package
        run: |
          python setup.py install
      - name: Create env file
        run: |
          touch .env
          echo NREL_API_KEY=${{ secrets.NREL_API_KEY }} >> .env
          cat .env
      - name: Unit tests
        run: |
          PYTHONPATH=. pytest tests
      - name: Lint with flake8
        run: |
          # exit-zero treats all errors as warnings. The GitHub editor is 127 chars wide
          pip install flake8
          flake8 . --count --exit-zero --statistics --ignore=E501<|MERGE_RESOLUTION|>--- conflicted
+++ resolved
@@ -20,13 +20,8 @@
         run: |
           sudo apt-get update && sudo apt-get install -y libglpk-dev glpk-utils
           python -m pip install --upgrade pip
-<<<<<<< HEAD
-          pip install pathlib
-          pip install install -r requirements.txt
-=======
           pip install shapely==1.7.1
           pip install -r requirements.txt
->>>>>>> 940d9ccf
       - name: Install package
         run: |
           python setup.py install
